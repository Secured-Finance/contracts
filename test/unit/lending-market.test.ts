import { SignerWithAddress } from '@nomiclabs/hardhat-ethers/signers';
import { time } from '@openzeppelin/test-helpers';
import { expect } from 'chai';
import { Contract } from 'ethers';
import { artifacts, ethers, waffle } from 'hardhat';
import moment from 'moment';

import { Side } from '../../utils/constants';

// contracts
const AddressResolver = artifacts.require('AddressResolver');
const BeaconProxyController = artifacts.require('BeaconProxyController');
const MigrationAddressResolver = artifacts.require('MigrationAddressResolver');
const ProxyController = artifacts.require('ProxyController');
const LendingMarketCaller = artifacts.require('LendingMarketCaller');

// libraries
const OrderBookLogic = artifacts.require('OrderBookLogic');

const { deployContract } = waffle;

describe('LendingMarket', () => {
  let beaconProxyControllerProxy: Contract;
  let lendingMarketCaller: Contract;

  let targetCurrency: string;
  let currencyIdx = 0;

  let owner: SignerWithAddress;
  let alice: SignerWithAddress;
  let bob: SignerWithAddress;
  let carol: SignerWithAddress;
  let signers: SignerWithAddress[];

  let lendingMarket: Contract;
  let currentMarketIdx: number;

  const initialize = async (maturity: number, openingDate: number) => {
    targetCurrency = ethers.utils.formatBytes32String(`Test${currencyIdx}`);
    currencyIdx++;

    await lendingMarketCaller.deployLendingMarket(
      targetCurrency,
      maturity,
      openingDate,
    );

    lendingMarket = await lendingMarketCaller
      .getLendingMarkets()
      .then((addresses) => {
        currentMarketIdx = addresses.length - 1;
        return ethers.getContractAt(
          'LendingMarket',
          addresses[currentMarketIdx],
        );
      });
  };

  before(async () => {
    [owner, alice, bob, carol, ...signers] = await ethers.getSigners();

    // Deploy contracts
    const addressResolver = await deployContract(owner, AddressResolver);
    const proxyController = await deployContract(owner, ProxyController, [
      ethers.constants.AddressZero,
    ]);
    const beaconProxyController = await deployContract(
      owner,
      BeaconProxyController,
    );

    // Get the Proxy contract addresses
    await proxyController.setAddressResolverImpl(addressResolver.address);
    const addressResolverProxyAddress =
      await proxyController.getAddressResolverAddress();

    const beaconProxyControllerAddress = await proxyController
      .setBeaconProxyControllerImpl(beaconProxyController.address)
      .then((tx) => tx.wait())
      .then(
        ({ events }) =>
          events.find(({ event }) => event === 'ProxyCreated').args
            .proxyAddress,
      );

    // Get the Proxy contracts
    const addressResolverProxy = await ethers.getContractAt(
      'AddressResolver',
      addressResolverProxyAddress,
    );
    beaconProxyControllerProxy = await ethers.getContractAt(
      'BeaconProxyController',
      beaconProxyControllerAddress,
    );

    // Deploy LendingMarketCaller
    lendingMarketCaller = await deployContract(owner, LendingMarketCaller, [
      beaconProxyControllerProxy.address,
    ]);

    // Deploy MigrationAddressResolver
    const migrationAddressResolver = await MigrationAddressResolver.new(
      addressResolverProxyAddress,
    );

    // Set up for AddressResolver and build caches using MigrationAddressResolver
    const migrationTargets: [string, Contract][] = [
      ['BeaconProxyController', beaconProxyControllerProxy],
      ['LendingMarketController', lendingMarketCaller],
    ];

    const importAddressesArgs = {
      names: migrationTargets.map(([name]) =>
        ethers.utils.formatBytes32String(name),
      ),
      addresses: migrationTargets.map(([, contract]) => contract.address),
    };

    await addressResolverProxy.importAddresses(
      importAddressesArgs.names,
      importAddressesArgs.addresses,
    );
    await migrationAddressResolver.buildCaches([
      beaconProxyControllerProxy.address,
    ]);

    // Set up for LendingMarketController
    const orderBookLogic = await deployContract(owner, OrderBookLogic);
    const lendingMarket = await ethers
      .getContractFactory('LendingMarket', {
        libraries: {
          OrderBookLogic: orderBookLogic.address,
        },
      })
      .then((factory) => factory.deploy());

    await beaconProxyControllerProxy.setLendingMarketImpl(
      lendingMarket.address,
    );
  });

  describe('Pre-Order', async () => {
    beforeEach(async () => {
      const { timestamp } = await ethers.provider.getBlock('latest');
      const maturity = moment(timestamp * 1000)
        .add(1, 'M')
        .unix();
      const openingDate = moment(timestamp * 1000)
        .add(48, 'h')
        .unix();

      await initialize(maturity, openingDate);
    });

    it('Fail to crete a lending pre-order due to opposite order existing', async () => {
      await lendingMarketCaller
        .connect(bob)
        .createPreOrder(
          Side.BORROW,
          '1000000000000000',
          '8000',
          currentMarketIdx,
        );

      await expect(
        lendingMarketCaller
          .connect(bob)
          .createPreOrder(
            Side.LEND,
            '1000000000000000',
            '8000',
            currentMarketIdx,
          ),
      ).to.be.revertedWith('Opposite side order exists');
    });

    it('Fail to crete a borrowing pre-order due to opposite order existing', async () => {
      await lendingMarketCaller
        .connect(bob)
        .createPreOrder(
          Side.LEND,
          '1000000000000000',
          '8000',
          currentMarketIdx,
        );

      await expect(
        lendingMarketCaller
          .connect(bob)
          .createPreOrder(
            Side.BORROW,
            '1000000000000000',
            '8000',
            currentMarketIdx,
          ),
      ).to.be.revertedWith('Opposite side order exists');
    });
  });

  describe('Itayose', async () => {
    beforeEach(async () => {
      const { timestamp } = await ethers.provider.getBlock('latest');
      const maturity = moment(timestamp * 1000)
        .add(1, 'M')
        .unix();

      const openingDate = moment(timestamp * 1000)
        .add(48, 'h')
        .unix();

      await initialize(maturity, openingDate);
    });

    const tests = [
      {
        openingPrice: '8300',
        orders: [
          { side: Side.BORROW, unitPrice: '8500', amount: '300000000000000' },
          { side: Side.BORROW, unitPrice: '8000', amount: '100000000000000' },
          { side: Side.LEND, unitPrice: '8300', amount: '200000000000000' },
          { side: Side.LEND, unitPrice: '7800', amount: '300000000000000' },
        ],
        shouldItayoseExecuted: true,
      },
      {
        openingPrice: '8000',
        orders: [
          { side: Side.BORROW, unitPrice: '8500', amount: '300000000000000' },
          { side: Side.BORROW, unitPrice: '8000', amount: '200000000000000' },
          { side: Side.LEND, unitPrice: '8300', amount: '100000000000000' },
          { side: Side.LEND, unitPrice: '7800', amount: '300000000000000' },
        ],
        shouldItayoseExecuted: true,
      },
      {
        openingPrice: '8150',
        orders: [
          { side: Side.BORROW, unitPrice: '8500', amount: '300000000000000' },
          { side: Side.BORROW, unitPrice: '8000', amount: '200000000000000' },
          { side: Side.LEND, unitPrice: '8300', amount: '200000000000000' },
          { side: Side.LEND, unitPrice: '7800', amount: '300000000000000' },
        ],
        shouldItayoseExecuted: true,
      },
      {
        openingPrice: '9000',
        orders: [
          { side: Side.BORROW, unitPrice: '8000', amount: '100000000000000' },
          { side: Side.BORROW, unitPrice: '8500', amount: '100000000000000' },
          { side: Side.LEND, unitPrice: '8300', amount: '100000000000000' },
          { side: Side.LEND, unitPrice: '9000', amount: '300000000000000' },
        ],
        shouldItayoseExecuted: true,
      },
      {
        openingPrice: '8200',
        orders: [
          { side: Side.BORROW, unitPrice: '8500', amount: '300000000000000' },
          { side: Side.BORROW, unitPrice: '8100', amount: '100000000000000' },
          { side: Side.BORROW, unitPrice: '8000', amount: '50000000000000' },
          { side: Side.LEND, unitPrice: '8300', amount: '100000000000000' },
          { side: Side.LEND, unitPrice: '8200', amount: '200000000000000' },
          { side: Side.LEND, unitPrice: '7800', amount: '300000000000000' },
        ],
        shouldItayoseExecuted: true,
      },
      {
        openingPrice: '4000', // 0 + 8,000 = 4,000 / 2
        orders: [
          { side: Side.BORROW, unitPrice: '8500', amount: '300000000000000' },
          { side: Side.BORROW, unitPrice: '8100', amount: '100000000000000' },
          { side: Side.BORROW, unitPrice: '8000', amount: '50000000000000' },
        ],
        shouldItayoseExecuted: false,
      },
      {
        openingPrice: '9150', // 10,000 + 8,300 = 9,150 / 2
        orders: [
          { side: Side.LEND, unitPrice: '8300', amount: '100000000000000' },
          { side: Side.LEND, unitPrice: '8200', amount: '200000000000000' },
          { side: Side.LEND, unitPrice: '7800', amount: '300000000000000' },
        ],
        shouldItayoseExecuted: false,
      },
      {
        openingPrice: '8150', // 7,800 + 8,500 / 2
        orders: [
          { side: Side.BORROW, unitPrice: '8500', amount: '300000000000000' },
          { side: Side.LEND, unitPrice: '7800', amount: '300000000000000' },
        ],
        shouldItayoseExecuted: false,
      },
    ];

    for (let i = 0; i < tests.length; i++) {
      const test = tests[i];

      it(`Execute Itayose call(Case ${i + 1})`, async () => {
        const borrower = signers[2 * i];
        const lender = signers[2 * i + 1];

        for (const order of test.orders) {
          const user = order.side === Side.BORROW ? borrower : lender;

          await expect(
            lendingMarketCaller
              .connect(user)
              .createPreOrder(
                order.side,
                order.amount,
                order.unitPrice,
                currentMarketIdx,
              ),
          ).to.emit(lendingMarket, 'OrderMade');
        }

        // Increase 47 hours
        await time.increase(169200);

        await lendingMarketCaller
          .executeItayoseCall(currentMarketIdx)
          .then(async (tx) => {
            if (test.shouldItayoseExecuted) {
              await expect(tx).to.emit(lendingMarket, 'ItayoseExecuted');
            } else {
              await expect(tx).not.to.emit(lendingMarket, 'ItayoseExecuted');
            }
          });

        const openingPrice = await lendingMarket.getOpeningUnitPrice();

        expect(openingPrice).to.equal(test.openingPrice);
      });
    }

    it('Execute Itayose call without pre-orders', async () => {
      // Increase 47 hours
      await time.increase(169200);

      await expect(
        lendingMarketCaller.executeItayoseCall(currentMarketIdx),
      ).to.not.emit(lendingMarket, 'ItayoseExecuted');
    });

    it('Fail to create a pre-order due to an existing order with a past maturity', async () => {
      const { timestamp } = await ethers.provider.getBlock('latest');
      const maturity = moment(timestamp * 1000)
        .add(1, 'M')
        .unix();

      const openingDate = moment(timestamp * 1000)
        .add(48, 'h')
        .unix();

      await lendingMarketCaller.deployLendingMarket(
        targetCurrency,
        maturity,
        openingDate,
      );

      await lendingMarketCaller
        .connect(alice)
        .createPreOrder(
          Side.BORROW,
          '100000000000000000',
          '8000',
          currentMarketIdx,
        );
      await lendingMarketCaller
        .connect(bob)
        .createPreOrder(
          Side.LEND,
          '100000000000000000',
          '8000',
          currentMarketIdx,
        );

      // Increase 48 hours
      await time.increase(172800);

      await lendingMarketCaller
        .executeItayoseCall(currentMarketIdx)
        .then(async (tx) => {
          await expect(tx).to.emit(lendingMarket, 'ItayoseExecuted');
        });

      await time.increaseTo(maturity.toString());

      const { timestamp: newTimestamp } = await ethers.provider.getBlock(
        'latest',
      );
      const newMaturity = moment(newTimestamp * 1000)
        .add(1, 'M')
        .unix();
      const newOpeningDate = moment(newTimestamp * 1000)
        .add(48, 'h')
        .unix();

      await lendingMarketCaller.openMarket(
        newMaturity,
        newOpeningDate,
        currentMarketIdx,
      );

      await expect(
        lendingMarketCaller
          .connect(alice)
          .createPreOrder(
            Side.LEND,
            '100000000000000000',
            '8000',
            currentMarketIdx,
          ),
      ).to.be.revertedWith('Order found in past maturity');
      await expect(
        lendingMarketCaller
          .connect(bob)
          .createPreOrder(
            Side.BORROW,
            '100000000000000000',
            '8000',
            currentMarketIdx,
          ),
      ).to.be.revertedWith('Order found in past maturity');
    });

    it('Fail to create a pre-order due to not in the pre-order period', async () => {
      const { timestamp } = await ethers.provider.getBlock('latest');
      const maturity = moment(timestamp * 1000)
        .add(1, 'M')
        .unix();
      const openingDate = moment(timestamp * 1000)
        .add(169, 'h')
        .unix();

      await lendingMarketCaller.deployLendingMarket(
        targetCurrency,
        maturity,
        openingDate,
      );

      const addresses = await lendingMarketCaller.getLendingMarkets();
      const marketIdx = addresses.length - 1;

      await expect(
        lendingMarketCaller
          .connect(alice)
          .createPreOrder(Side.BORROW, '100000000000000000', '8720', marketIdx),
      ).to.be.revertedWith('Not in the pre-order period');
    });

    it('Fail to execute the Itayose call due to not in the Itayose period', async () => {
      await expect(
        lendingMarketCaller.executeItayoseCall(currentMarketIdx),
      ).to.be.revertedWith('Not in the Itayose period');
    });
  });

  describe('Circuit Breaker', async () => {
<<<<<<< HEAD
    const CIRCUIT_BREAKER_RATE_RANGE = 1000;
    const CIRCUIT_BREAKER_BORROW_THRESHOLD = 8374;
    const CIRCUIT_BREAKER_LEND_THRESHOLD = 8629;
    const MAX_DIFFERENCE = 200;
    const MIN_DIFFERENCE = 10;
    let lendingMarket: Contract;
    let currentMarketIdx: number;
=======
    const CIRCUIT_BREAKER_LIMIT_RANGE = 1000;
>>>>>>> 54e65ec8
    let maturity: number;

    beforeEach(async () => {
      const { timestamp } = await ethers.provider.getBlock('latest');
      maturity = moment(timestamp * 1000)
        .add(1, 'M')
        .unix();

      const openingDate = moment(timestamp * 1000).unix();

      await initialize(maturity, openingDate);
    });

    const createInitialOrders = async (
      side: number,
      unitPrice: number,
    ): Promise<number> => {
      const offsetUnitPrice =
        side === Side.LEND
          ? CIRCUIT_BREAKER_BORROW_THRESHOLD - 1
          : CIRCUIT_BREAKER_LEND_THRESHOLD + 1;

      await expect(
        lendingMarketCaller
          .connect(alice)
          .createOrder(
            side,
            '100000000000000',
            unitPrice,
            CIRCUIT_BREAKER_RATE_RANGE,
            currentMarketIdx,
          ),
      ).to.emit(lendingMarket, 'OrderMade');

      await expect(
        lendingMarketCaller
          .connect(alice)
          .createOrder(
            side,
            '100000000000000',
            offsetUnitPrice,
            CIRCUIT_BREAKER_RATE_RANGE,
            currentMarketIdx,
          ),
      ).to.emit(lendingMarket, 'OrderMade');

      return offsetUnitPrice;
    };

    for (const side of [Side.BORROW, Side.LEND]) {
      const title = side === Side.BORROW ? 'Borrow Orders' : 'Lend Orders';

      describe(title, async () => {
        const isBorrow = side == Side.BORROW;

        for (const orderType of ['market', 'limit']) {
          it(`Fill an order partially until the circuit breaker threshold using the ${orderType} order`, async () => {
            await createInitialOrders(isBorrow ? Side.LEND : Side.BORROW, 8500);

            await expect(
              lendingMarketCaller
                .connect(bob)
                .createOrder(
                  side,
                  '200000000000000',
                  orderType === 'market' ? 0 : 8500 + (isBorrow ? -500 : 500),
                  CIRCUIT_BREAKER_RATE_RANGE,
                  currentMarketIdx,
                ),
            )
              .to.emit(lendingMarket, 'OrdersTaken')
              .withArgs(
                bob.address,
                side,
                targetCurrency,
                maturity,
                '100000000000000',
                8500,
                () => true,
              );
          });
        }

        it('Execute multiple transactions to fill orders in one block with the circuit breaker triggered', async () => {
          await createInitialOrders(isBorrow ? Side.LEND : Side.BORROW, 8500);

          await ethers.provider.send('evm_setAutomine', [false]);

          const bobTx = await lendingMarketCaller
            .connect(bob)
            .createOrder(
              side,
              '50000000000000',
              0,
              CIRCUIT_BREAKER_RATE_RANGE,
              currentMarketIdx,
            );

          const carolTx = await lendingMarketCaller
            .connect(carol)
            .createOrder(
              side,
              '150000000000000',
              '0',
              CIRCUIT_BREAKER_RATE_RANGE,
              currentMarketIdx,
            );

          await ethers.provider.send('evm_mine', []);

          await expect(bobTx)
            .to.emit(lendingMarket, 'OrdersTaken')
            .withArgs(
              bob.address,
              side,
              targetCurrency,
              maturity,
              '50000000000000',
              8500,
              () => true,
            );

          await expect(carolTx)
            .to.emit(lendingMarket, 'OrdersTaken')
            .withArgs(
              carol.address,
              side,
              targetCurrency,
              maturity,
              '50000000000000',
              8500,
              () => true,
            );

          await ethers.provider.send('evm_setAutomine', [true]);
        });

        it('Fill an order in different blocks after the circuit breaker has been triggered', async () => {
          const offsetUnitPrice = await createInitialOrders(
            isBorrow ? Side.LEND : Side.BORROW,
            8500,
          );

          await ethers.provider.send('evm_setAutomine', [false]);

          const bobTx = await lendingMarketCaller
            .connect(bob)
            .createOrder(
              side,
              '100000000000000',
              '0',
              CIRCUIT_BREAKER_RATE_RANGE,
              currentMarketIdx,
            );

          const carolTx = await lendingMarketCaller
            .connect(carol)
            .createOrder(
              side,
              '50000000000000',
              '0',
              CIRCUIT_BREAKER_RATE_RANGE,
              currentMarketIdx,
            );

          await ethers.provider.send('evm_mine', []);

          await expect(bobTx)
            .to.emit(lendingMarket, 'OrdersTaken')
            .withArgs(
              bob.address,
              side,
              targetCurrency,
              maturity,
              '100000000000000',
              8500,
              () => true,
            );

          await expect(carolTx)
            .to.emit(lendingMarket, 'OrderBlockedByCircuitBreaker')
            .withArgs(
              carol.address,
              targetCurrency,
              side,
              maturity,
              side === Side.LEND
                ? CIRCUIT_BREAKER_LEND_THRESHOLD
                : CIRCUIT_BREAKER_BORROW_THRESHOLD,
            );

          await ethers.provider.send('evm_setAutomine', [true]);

          await expect(
            lendingMarketCaller
              .connect(carol)
              .createOrder(
                side,
                '50000000000000',
                '0',
                CIRCUIT_BREAKER_RATE_RANGE,
                currentMarketIdx,
              ),
          )
            .to.emit(lendingMarket, 'OrdersTaken')
            .withArgs(
              carol.address,
              side,
              targetCurrency,
              maturity,
              '50000000000000',
              offsetUnitPrice,
              () => true,
            );
        });

        it('Fill an order in the same block after the circuit breaker has been triggered', async () => {
          const oppositeOrderSide = isBorrow ? Side.LEND : Side.BORROW;
          const lendingOrderAmount = 8500 + (isBorrow ? 500 : -500);
          await createInitialOrders(oppositeOrderSide, 8500);

          await ethers.provider.send('evm_setAutomine', [false]);

          await lendingMarketCaller
            .connect(bob)
            .createOrder(
              side,
              '100000000000000',
              '0',
              CIRCUIT_BREAKER_RATE_RANGE,
              currentMarketIdx,
            );

          const carolTx1 = await lendingMarketCaller
            .connect(carol)
            .createOrder(
              side,
              '50000000000000',
              0,
              CIRCUIT_BREAKER_RATE_RANGE,
              currentMarketIdx,
            );

          await lendingMarketCaller
            .connect(alice)
            .createOrder(
              oppositeOrderSide,
              '100000000000000',
              lendingOrderAmount,
              CIRCUIT_BREAKER_RATE_RANGE,
              currentMarketIdx,
            );

          const carolTx2 = await lendingMarketCaller
            .connect(carol)
            .createOrder(
              side,
              '50000000000000',
              0,
              CIRCUIT_BREAKER_RATE_RANGE,
              currentMarketIdx,
            );

          await ethers.provider.send('evm_mine', []);

          await expect(carolTx1)
            .to.emit(lendingMarket, 'OrderBlockedByCircuitBreaker')
            .withArgs(
              carol.address,
              targetCurrency,
              side,
              maturity,
              side === Side.LEND
                ? CIRCUIT_BREAKER_LEND_THRESHOLD
                : CIRCUIT_BREAKER_BORROW_THRESHOLD,
            );

          await expect(carolTx2)
            .to.emit(lendingMarket, 'OrdersTaken')
            .withArgs(
              carol.address,
              side,
              targetCurrency,
              maturity,
              '50000000000000',
              lendingOrderAmount,
              () => true,
            );

          await ethers.provider.send('evm_setAutomine', [true]);
        });

        it('Fail to place a second market order in the same block due to no filled amount', async () => {
          await createInitialOrders(isBorrow ? Side.LEND : Side.BORROW, 8500);

          await ethers.provider.send('evm_setAutomine', [false]);

          const bobTx = await lendingMarketCaller
            .connect(bob)
            .createOrder(
              side,
              '100000000000000',
              '0',
              CIRCUIT_BREAKER_RATE_RANGE,
              currentMarketIdx,
            );

          const carolTx = await lendingMarketCaller
            .connect(carol)
            .createOrder(
              side,
              '50000000000000',
              '0',
              CIRCUIT_BREAKER_RATE_RANGE,
              currentMarketIdx,
            );

          await ethers.provider.send('evm_mine', []);

          await expect(bobTx)
            .to.emit(lendingMarket, 'OrdersTaken')
            .withArgs(
              bob.address,
              side,
              targetCurrency,
              maturity,
              '100000000000000',
              8500,
              () => true,
            );

          await expect(carolTx)
            .to.emit(lendingMarket, 'OrderBlockedByCircuitBreaker')
            .withArgs(
              carol.address,
              targetCurrency,
              side,
              maturity,
              side === Side.LEND
                ? CIRCUIT_BREAKER_LEND_THRESHOLD
                : CIRCUIT_BREAKER_BORROW_THRESHOLD,
            );

          await ethers.provider.send('evm_setAutomine', [true]);
        });

        it('Fail to place a second limit order in the same block due to over the circuit breaker threshold', async () => {
          const offsetUnitPrice = await createInitialOrders(
            isBorrow ? Side.LEND : Side.BORROW,
            8500,
          );

          await ethers.provider.send('evm_setAutomine', [false]);

          const bobTx = await lendingMarketCaller
            .connect(bob)
            .createOrder(
              side,
              '100000000000000',
              '0',
              CIRCUIT_BREAKER_RATE_RANGE,
              currentMarketIdx,
            );

          const carolTx = await lendingMarketCaller
            .connect(carol)
            .createOrder(
              side,
              '50000000000000',
              offsetUnitPrice,
              CIRCUIT_BREAKER_RATE_RANGE,
              currentMarketIdx,
            );

          await ethers.provider.send('evm_mine', []);

          await expect(bobTx)
            .to.emit(lendingMarket, 'OrdersTaken')
            .withArgs(
              bob.address,
              side,
              targetCurrency,
              maturity,
              '100000000000000',
              8500,
              () => true,
            );

          await expect(carolTx)
            .to.emit(lendingMarket, 'OrderBlockedByCircuitBreaker')
            .withArgs(
              carol.address,
              targetCurrency,
              side,
              maturity,
              side === Side.LEND
                ? CIRCUIT_BREAKER_LEND_THRESHOLD
                : CIRCUIT_BREAKER_BORROW_THRESHOLD,
            );

          await ethers.provider.send('evm_setAutomine', [true]);
        });

        it('Maximum difference between threshold and unitPrice can be max_difference', async () => {
          const unitPrice = 5000;
          const offsetUnitPrice =
            side === Side.LEND
              ? unitPrice + MAX_DIFFERENCE + 1
              : unitPrice - MAX_DIFFERENCE - 1;

          await expect(
            lendingMarketCaller
              .connect(alice)
              .createOrder(
                isBorrow ? Side.LEND : Side.BORROW,
                '100000000000000',
                unitPrice,
                CIRCUIT_BREAKER_RATE_RANGE,
                currentMarketIdx,
              ),
          ).to.emit(lendingMarket, 'OrderMade');

          await expect(
            lendingMarketCaller
              .connect(alice)
              .createOrder(
                isBorrow ? Side.LEND : Side.BORROW,
                '100000000000000',
                offsetUnitPrice,
                CIRCUIT_BREAKER_RATE_RANGE,
                currentMarketIdx,
              ),
          ).to.emit(lendingMarket, 'OrderMade');

          await ethers.provider.send('evm_setAutomine', [false]);

          const bobTx = await lendingMarketCaller
            .connect(bob)
            .createOrder(
              side,
              '100000000000000',
              '0',
              CIRCUIT_BREAKER_RATE_RANGE,
              currentMarketIdx,
            );

          const carolTx = await lendingMarketCaller
            .connect(carol)
            .createOrder(
              side,
              '50000000000000',
              offsetUnitPrice,
              CIRCUIT_BREAKER_RATE_RANGE,
              currentMarketIdx,
            );

          await ethers.provider.send('evm_mine', []);

          await expect(bobTx)
            .to.emit(lendingMarket, 'OrdersTaken')
            .withArgs(
              bob.address,
              side,
              targetCurrency,
              maturity,
              '100000000000000',
              unitPrice,
              () => true,
            );

          await expect(carolTx)
            .to.emit(lendingMarket, 'OrderBlockedByCircuitBreaker')
            .withArgs(
              carol.address,
              targetCurrency,
              side,
              maturity,
              unitPrice +
                (side === Side.LEND ? MAX_DIFFERENCE : -MAX_DIFFERENCE),
            );

          await ethers.provider.send('evm_setAutomine', [true]);
        });

        it('Minimum difference between threshold and unitPrice should be min_difference', async () => {
          const unitPrice = 9950;
          const offsetUnitPrice =
            side === Side.LEND
              ? unitPrice + MIN_DIFFERENCE + 1
              : unitPrice - MIN_DIFFERENCE - 1;

          await expect(
            lendingMarketCaller
              .connect(alice)
              .createOrder(
                isBorrow ? Side.LEND : Side.BORROW,
                '100000000000000',
                unitPrice,
                CIRCUIT_BREAKER_RATE_RANGE,
                currentMarketIdx,
              ),
          ).to.emit(lendingMarket, 'OrderMade');

          await expect(
            lendingMarketCaller
              .connect(alice)
              .createOrder(
                isBorrow ? Side.LEND : Side.BORROW,
                '100000000000000',
                offsetUnitPrice,
                CIRCUIT_BREAKER_RATE_RANGE,
                currentMarketIdx,
              ),
          ).to.emit(lendingMarket, 'OrderMade');

          await ethers.provider.send('evm_setAutomine', [false]);

          const bobTx = await lendingMarketCaller
            .connect(bob)
            .createOrder(
              side,
              '100000000000000',
              '0',
              CIRCUIT_BREAKER_RATE_RANGE,
              currentMarketIdx,
            );

          const carolTx = await lendingMarketCaller
            .connect(carol)
            .createOrder(
              side,
              '50000000000000',
              offsetUnitPrice,
              CIRCUIT_BREAKER_RATE_RANGE,
              currentMarketIdx,
            );

          await ethers.provider.send('evm_mine', []);

          await expect(bobTx)
            .to.emit(lendingMarket, 'OrdersTaken')
            .withArgs(
              bob.address,
              side,
              targetCurrency,
              maturity,
              '100000000000000',
              unitPrice,
              () => true,
            );

          await expect(carolTx)
            .to.emit(lendingMarket, 'OrderBlockedByCircuitBreaker')
            .withArgs(
              carol.address,
              targetCurrency,
              side,
              maturity,
              unitPrice +
                (side === Side.LEND ? MIN_DIFFERENCE : -MIN_DIFFERENCE),
            );

          await ethers.provider.send('evm_setAutomine', [true]);
        });
      });
    }

    it('Minimum threshold can be 1 for borrow orders', async () => {
      const unitPrice = 11;

      await expect(
        lendingMarketCaller
          .connect(alice)
          .createOrder(
            Side.LEND,
            '100000000000000',
            unitPrice,
            25000000,
            currentMarketIdx,
          ),
      ).to.emit(lendingMarket, 'OrderMade');

      await expect(
        lendingMarketCaller
          .connect(bob)
          .createOrder(
            Side.BORROW,
            '100000000000000',
            '0',
            25000000,
            currentMarketIdx,
          ),
      )
        .to.emit(lendingMarket, 'OrdersTaken')
        .withArgs(
          bob.address,
          Side.BORROW,
          targetCurrency,
          maturity,
          '100000000000000',
          unitPrice,
          () => true,
        );
    });

    it('Threshold should be 1 when difference unit price is less minimum threshold for borrow orders', async () => {
      const unitPrice = 9;

      await expect(
        lendingMarketCaller
          .connect(alice)
          .createOrder(
            Side.LEND,
            '100000000000000',
            unitPrice,
            CIRCUIT_BREAKER_RATE_RANGE,
            currentMarketIdx,
          ),
      ).to.emit(lendingMarket, 'OrderMade');

      await expect(
        lendingMarketCaller
          .connect(alice)
          .createOrder(
            Side.LEND,
            '100000000000000',
            4,
            CIRCUIT_BREAKER_RATE_RANGE,
            currentMarketIdx,
          ),
      ).to.emit(lendingMarket, 'OrderMade');

      await expect(
        lendingMarketCaller
          .connect(bob)
          .createOrder(
            Side.BORROW,
            '100000000000000',
            '0',
            CIRCUIT_BREAKER_RATE_RANGE,
            currentMarketIdx,
          ),
      )
        .to.emit(lendingMarket, 'OrdersTaken')
        .withArgs(
          bob.address,
          Side.BORROW,
          targetCurrency,
          maturity,
          '100000000000000',
          unitPrice,
          () => true,
        );

      await expect(
        lendingMarketCaller
          .connect(bob)
          .createOrder(
            Side.BORROW,
            '100000000000000',
            1,
            CIRCUIT_BREAKER_RATE_RANGE,
            currentMarketIdx,
          ),
      )
        .to.emit(lendingMarket, 'OrdersTaken')
        .withArgs(
          bob.address,
          Side.BORROW,
          targetCurrency,
          maturity,
          '100000000000000',
          4,
          () => true,
        );
    });

    describe('Unwind', async () => {
      it('Unwind a position partially until the circuit breaker threshold', async () => {
        await createInitialOrders(Side.LEND, 8000);

        await expect(
          lendingMarketCaller
            .connect(bob)
            .createOrder(
              Side.BORROW,
              '100000000000000',
              0,
              CIRCUIT_BREAKER_RATE_RANGE,
              currentMarketIdx,
            ),
        ).to.emit(lendingMarket, 'OrdersTaken');

        await createInitialOrders(Side.BORROW, 8500);

        await expect(
          lendingMarketCaller
            .connect(bob)
            .unwind(
              Side.LEND,
              '125000000000000',
              CIRCUIT_BREAKER_RATE_RANGE,
              currentMarketIdx,
            ),
        )
          .to.emit(lendingMarket, 'OrdersTaken')
          .withArgs(
            bob.address,
            Side.LEND,
            targetCurrency,
            maturity,
            '100000000000000',
            8500,
            () => true,
          );
      });
    });
  });
});<|MERGE_RESOLUTION|>--- conflicted
+++ resolved
@@ -457,17 +457,11 @@
   });
 
   describe('Circuit Breaker', async () => {
-<<<<<<< HEAD
     const CIRCUIT_BREAKER_RATE_RANGE = 1000;
     const CIRCUIT_BREAKER_BORROW_THRESHOLD = 8374;
     const CIRCUIT_BREAKER_LEND_THRESHOLD = 8629;
     const MAX_DIFFERENCE = 200;
     const MIN_DIFFERENCE = 10;
-    let lendingMarket: Contract;
-    let currentMarketIdx: number;
-=======
-    const CIRCUIT_BREAKER_LIMIT_RANGE = 1000;
->>>>>>> 54e65ec8
     let maturity: number;
 
     beforeEach(async () => {
