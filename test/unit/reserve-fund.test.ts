--- conflicted
+++ resolved
@@ -22,22 +22,14 @@
   let reserveFundProxy: Contract;
 
   let owner: SignerWithAddress;
-<<<<<<< HEAD
-=======
   let alice: SignerWithAddress;
   let bob: SignerWithAddress;
-  let signers: SignerWithAddress[];
->>>>>>> ced1f0f7
 
   let targetCurrency: string;
   let currencyIdx = 0;
 
   before(async () => {
-<<<<<<< HEAD
-    [owner] = await ethers.getSigners();
-=======
-    [owner, alice, bob, ...signers] = await ethers.getSigners();
->>>>>>> ced1f0f7
+    [owner, alice, bob] = await ethers.getSigners();
 
     // Set up for the mocks
     mockTokenVault = await deployMockContract(owner, TokenVault.abi);
