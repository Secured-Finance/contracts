--- conflicted
+++ resolved
@@ -338,7 +338,7 @@
               filledOrderAmount,
               '0',
             ),
-        ).to.emit(lendingMarketController, 'FillOrder');
+        ).to.emit(lendingMarketController, 'OrderFilled');
 
         await lendingMarketController
           .connect(owner)
@@ -356,16 +356,9 @@
             hexFILString,
             filMaturities[0],
             Side.LEND,
-<<<<<<< HEAD
             '10000000000000000000',
             '7999',
           );
-=======
-            filledOrderAmount,
-            '0',
-          ),
-      ).to.emit(lendingMarketController, 'OrderFilled');
->>>>>>> 72656c0e
 
         expect(
           await tokenVault.getDepositAmount(alice.address, hexFILString),
@@ -407,12 +400,15 @@
             10,
           )
           .then(async (tx) => {
-            await expect(tx).to.emit(lendingMarketController, 'Liquidate');
+            await expect(tx).to.emit(
+              lendingMarketController,
+              'LiquidationExecuted',
+            );
             return tx.wait();
           });
 
         const { amount } = receipt.events.find(
-          ({ event }) => event === 'Liquidate',
+          ({ event }) => event === 'LiquidationExecuted',
         ).args;
 
         const lendingInfoAfter = await lendingInfo.load('After', {
@@ -495,7 +491,6 @@
         await resetContractInstances();
       });
 
-<<<<<<< HEAD
       it('Pause the reserve fund', async () => {
         await reserveFund.pause();
       });
@@ -506,23 +501,6 @@
 
         await tokenVault.connect(alice).deposit(hexETHString, depositAmount, {
           value: depositAmount,
-=======
-      const receipt = await lendingMarketController
-        .connect(carol)
-        .executeLiquidationCall(
-          hexETHString,
-          hexFILString,
-          filMaturities[0],
-          alice.address,
-          10,
-        )
-        .then(async (tx) => {
-          await expect(tx).to.emit(
-            lendingMarketController,
-            'LiquidationExecuted',
-          );
-          return tx.wait();
->>>>>>> 72656c0e
         });
         await tokenVault
           .connect(owner)
@@ -530,7 +508,6 @@
             value: depositAmount.mul(3),
           });
 
-<<<<<<< HEAD
         await lendingMarketController
           .connect(bob)
           .depositAndCreateOrder(
@@ -540,11 +517,6 @@
             filledOrderAmount,
             '8000',
           );
-=======
-      const { amount } = receipt.events.find(
-        ({ event }) => event === 'LiquidationExecuted',
-      ).args;
->>>>>>> 72656c0e
 
         await lendingMarketController
           .connect(owner)
@@ -566,7 +538,7 @@
               filledOrderAmount,
               '0',
             ),
-        ).to.emit(lendingMarketController, 'FillOrder');
+        ).to.emit(lendingMarketController, 'OrderFilled');
 
         await lendingMarketController
           .connect(owner)
@@ -621,7 +593,7 @@
             alice.address,
             10,
           ),
-        ).to.emit(lendingMarketController, 'Liquidate');
+        ).to.emit(lendingMarketController, 'LiquidationExecuted');
 
         const rfFutureValueAfter = await lendingMarketController.getFutureValue(
           hexFILString,
@@ -678,7 +650,6 @@
             filMaturities[0],
             Side.BORROW,
             filledOrderAmount,
-<<<<<<< HEAD
             '8000',
           );
         await lendingMarketController
@@ -701,22 +672,7 @@
               filledOrderAmount,
               '0',
             ),
-        ).to.emit(lendingMarketController, 'FillOrder');
-=======
-            '0',
-          ),
-      ).to.emit(lendingMarketController, 'OrderFilled');
-
-      await lendingMarketController
-        .connect(owner)
-        .createOrder(
-          hexFILString,
-          filMaturities[0],
-          Side.BORROW,
-          filledOrderAmount.mul(2),
-          '8000',
-        );
->>>>>>> 72656c0e
+        ).to.emit(lendingMarketController, 'OrderFilled');
 
         await lendingMarketController
           .connect(owner)
@@ -770,12 +726,11 @@
             alice.address,
             10,
           ),
-        ).to.emit(lendingMarketController, 'Liquidate');
+        ).to.emit(lendingMarketController, 'LiquidationExecuted');
 
         const rfFutureValueAfter = await lendingMarketController.getFutureValue(
           hexFILString,
           filMaturities[0],
-<<<<<<< HEAD
           reserveFund.address,
         );
         const tokenVaultBalanceAfter = await wETHToken.balanceOf(
@@ -784,12 +739,6 @@
         const lendingInfoAfter1 = await lendingInfo.load('After1', {
           FIL: filMaturities[0],
         });
-=======
-          alice.address,
-          10,
-        ),
-      ).to.emit(lendingMarketController, 'LiquidationExecuted');
->>>>>>> 72656c0e
 
         expect(rfFutureValueAfter.lt(rfFutureValueBefore));
         expect(rfFutureValueAfter.gte(0));
@@ -802,11 +751,7 @@
             alice.address,
             10,
           ),
-<<<<<<< HEAD
-        ).to.emit(lendingMarketController, 'Liquidate');
-=======
-      ).to.emit(lendingMarketController, 'OrderFilled');
->>>>>>> 72656c0e
+        ).to.emit(lendingMarketController, 'LiquidationExecuted');
 
         const tokenVaultBalanceAfter2 = await wETHToken.balanceOf(
           tokenVault.address,
@@ -815,7 +760,6 @@
           FIL: filMaturities[0],
         });
 
-<<<<<<< HEAD
         lendingInfo.show();
 
         expect(tokenVaultBalanceAfter2.lt(tokenVaultBalanceAfter));
@@ -840,75 +784,6 @@
             10,
           ),
         ).to.be.revertedWith('User has enough collateral');
-=======
-      expect(
-        await tokenVault.getDepositAmount(alice.address, hexFILString),
-      ).to.equal(filledOrderAmount);
-
-      await tokenVault
-        .connect(alice)
-        .withdraw(hexFILString, '200000000000000000000');
-
-      const aliceBalanceAfter = await wFILToken.balanceOf(alice.address);
-      expect(
-        aliceBalanceAfter.sub(aliceBalanceBefore).sub(filledOrderAmount).abs(),
-      ).to.lt(ERROR_RANGE);
-
-      await filToETHPriceFeed.updateAnswer(filToETHRate.mul('115').div('100'));
-
-      const rfFutureValueBefore = await lendingMarketController.getFutureValue(
-        hexFILString,
-        filMaturities[0],
-        reserveFund.address,
-      );
-      // const tokenVaultBalanceBefore = await wETHToken.balanceOf(
-      //   tokenVault.address,
-      // );
-      const lendingInfoBefore = await lendingInfo.load('Before', {
-        FIL: filMaturities[0],
-      });
-
-      await expect(
-        lendingMarketController.executeLiquidationCall(
-          hexETHString,
-          hexFILString,
-          filMaturities[0],
-          alice.address,
-          10,
-        ),
-      ).to.emit(lendingMarketController, 'LiquidationExecuted');
-
-      const rfFutureValueAfter = await lendingMarketController.getFutureValue(
-        hexFILString,
-        filMaturities[0],
-        reserveFund.address,
-      );
-      const tokenVaultBalanceAfter = await wETHToken.balanceOf(
-        tokenVault.address,
-      );
-      const lendingInfoAfter1 = await lendingInfo.load('After1', {
-        FIL: filMaturities[0],
-      });
-
-      expect(rfFutureValueAfter.lt(rfFutureValueBefore));
-      expect(rfFutureValueAfter.gte(0));
-
-      await expect(
-        lendingMarketController.executeLiquidationCall(
-          hexETHString,
-          hexFILString,
-          filMaturities[0],
-          alice.address,
-          10,
-        ),
-      ).to.emit(lendingMarketController, 'LiquidationExecuted');
-
-      const tokenVaultBalanceAfter2 = await wETHToken.balanceOf(
-        tokenVault.address,
-      );
-      const lendingInfoAfter2 = await lendingInfo.load('After2', {
-        FIL: filMaturities[0],
->>>>>>> 72656c0e
       });
     });
 
@@ -965,7 +840,7 @@
               filledOrderAmount,
               '0',
             ),
-        ).to.emit(lendingMarketController, 'FillOrder');
+        ).to.emit(lendingMarketController, 'OrderFilled');
 
         await lendingMarketController
           .connect(owner)
@@ -973,16 +848,9 @@
             hexFILString,
             filMaturities[0],
             Side.LEND,
-<<<<<<< HEAD
             '10000000000000000000',
             '7999',
           );
-=======
-            filledOrderAmount,
-            '0',
-          ),
-      ).to.emit(lendingMarketController, 'OrderFilled');
->>>>>>> 72656c0e
 
         expect(
           await tokenVault.getDepositAmount(alice.address, hexFILString),
@@ -1047,24 +915,12 @@
             alice.address,
             10,
           ),
-        ).to.emit(lendingMarketController, 'Liquidate');
-
-<<<<<<< HEAD
+        ).to.emit(lendingMarketController, 'LiquidationExecuted');
+
         const lendingInfoAfter = await lendingInfo.load('After', {
           FIL: filMaturities[1],
         });
         lendingInfo.show();
-=======
-      await expect(
-        lendingMarketController.executeLiquidationCall(
-          hexETHString,
-          hexFILString,
-          filMaturities[1],
-          alice.address,
-          10,
-        ),
-      ).to.emit(lendingMarketController, 'LiquidationExecuted');
->>>>>>> 72656c0e
 
         expect(lendingInfoAfter.coverage.lt(lendingInfoBefore.coverage)).to
           .true;
@@ -1105,7 +961,6 @@
             filMaturities[0],
             Side.BORROW,
             filledOrderAmount,
-<<<<<<< HEAD
             '8000',
           );
 
@@ -1119,32 +974,7 @@
               filledOrderAmount,
               '0',
             ),
-        ).to.emit(lendingMarketController, 'FillOrder');
-=======
-            '0',
-          ),
-      ).to.emit(lendingMarketController, 'OrderFilled');
-
-      await lendingMarketController
-        .connect(owner)
-        .createOrder(
-          hexFILString,
-          filMaturities[0],
-          Side.BORROW,
-          filledOrderAmount.mul(2),
-          '8001',
-        );
-
-      await lendingMarketController
-        .connect(owner)
-        .depositAndCreateOrder(
-          hexFILString,
-          filMaturities[0],
-          Side.LEND,
-          '10000000000000000000',
-          '7999',
-        );
->>>>>>> 72656c0e
+        ).to.emit(lendingMarketController, 'OrderFilled');
 
         await lendingMarketController
           .connect(owner)
@@ -1186,7 +1016,6 @@
         await lendingMarketController.connect(carol).registerLiquidator(true);
         await filToETHPriceFeed.updateAnswer(filToETHRate.mul('3'));
 
-<<<<<<< HEAD
         const lendingInfoBefore = await lendingInfo.load('Before', {
           FIL: filMaturities[0],
         });
@@ -1194,12 +1023,6 @@
           reserveFund.address,
           hexFILString,
         );
-=======
-      const { user, collateralCcy, debtCcy, debtMaturity, amount } =
-        receipt.events.find(
-          ({ event }) => event === 'LiquidationExecuted',
-        ).args;
->>>>>>> 72656c0e
 
         const receipt = await lendingMarketController
           .connect(carol)
@@ -1213,7 +1036,9 @@
           .then((tx) => tx.wait());
 
         const { user, collateralCcy, debtCcy, debtMaturity, amount } =
-          receipt.events.find(({ event }) => event === 'Liquidate').args;
+          receipt.events.find(
+            ({ event }) => event === 'LiquidationExecuted',
+          ).args;
 
         expect(user).to.equal(alice.address);
         expect(collateralCcy).to.equal(hexETHString);
