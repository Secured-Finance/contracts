--- conflicted
+++ resolved
@@ -219,7 +219,7 @@
         await lendingMarketController
           .connect(carol)
           .depositAndCreateOrder(
-            hexETHString,
+            hexWETH,
             ethMaturities[0],
             Side.BORROW,
             orderAmount.mul(2),
@@ -230,11 +230,11 @@
         await expect(
           lendingMarketController
             .connect(alice)
-            .unwindOrder(hexETHString, ethMaturities[0]),
+            .unwindOrder(hexWETH, ethMaturities[0]),
         ).to.emit(lendingMarketController, 'OrderFilled');
 
         const aliceFV = await lendingMarketController.getFutureValue(
-          hexETHString,
+          hexWETH,
           ethMaturities[0],
           alice.address,
         );
@@ -243,7 +243,7 @@
 
         await lendingMarketController
           .connect(carol)
-          .cancelOrder(hexETHString, ethMaturities[0], '5');
+          .cancelOrder(hexWETH, ethMaturities[0], '5');
       });
     });
 
@@ -256,15 +256,10 @@
         .div(eFilToETHRate);
 
       before(async () => {
-<<<<<<< HEAD
-        [alice, bob, carol] = await getUsers(3);
-        filMaturities = await lendingMarketController.getMaturities(hexEFIL);
-=======
         [alice, bob, carol, dave] = await getUsers(4);
         filMaturities = await lendingMarketController.getMaturities(
-          hexFILString,
-        );
->>>>>>> db8f4ff8
+          hexEFIL,
+        );
         await createSampleFILOrders(carol);
       });
 
@@ -339,14 +334,14 @@
       it('Unwind all orders', async () => {
         await tokenVault
           .connect(dave)
-          .deposit(hexETHString, depositAmount.mul(2), {
+          .deposit(hexWETH, depositAmount.mul(2), {
             value: depositAmount.mul(2),
           });
 
         await lendingMarketController
           .connect(dave)
           .createOrder(
-            hexFILString,
+            hexEFIL,
             filMaturities[0],
             Side.BORROW,
             orderAmount.mul(2),
@@ -356,25 +351,25 @@
         await expect(
           lendingMarketController
             .connect(alice)
-            .unwindOrder(hexFILString, filMaturities[0]),
+            .unwindOrder(hexEFIL, filMaturities[0]),
         ).to.be.revertedWith('Not enough collateral in the selected currency');
 
         // Deposit the amount that is not enough due to fees being deducted.
-        await wFILToken
+        await eFILToken
           .connect(alice)
           .approve(tokenVault.address, orderAmount.div(30));
         await tokenVault
           .connect(alice)
-          .deposit(hexFILString, orderAmount.div(30));
+          .deposit(hexEFIL, orderAmount.div(30));
 
         await expect(
           lendingMarketController
             .connect(alice)
-            .unwindOrder(hexFILString, filMaturities[0]),
+            .unwindOrder(hexEFIL, filMaturities[0]),
         ).to.emit(lendingMarketController, 'OrderFilled');
 
         const aliceFV = await lendingMarketController.getFutureValue(
-          hexFILString,
+          hexEFIL,
           filMaturities[0],
           alice.address,
         );
@@ -383,7 +378,7 @@
 
         await lendingMarketController
           .connect(dave)
-          .cancelOrder(hexFILString, filMaturities[0], '5');
+          .cancelOrder(hexEFIL, filMaturities[0], '5');
       });
     });
 
@@ -395,19 +390,13 @@
         .div(eFilToETHRate);
 
       before(async () => {
-<<<<<<< HEAD
-        [alice, bob, carol] = await getUsers(3);
-        filMaturities = await lendingMarketController.getMaturities(hexEFIL);
-        ethMaturities = await lendingMarketController.getMaturities(hexWETH);
-=======
         [alice, bob, carol, dave] = await getUsers(4);
         filMaturities = await lendingMarketController.getMaturities(
-          hexFILString,
+          hexEFIL,
         );
         ethMaturities = await lendingMarketController.getMaturities(
-          hexETHString,
-        );
->>>>>>> db8f4ff8
+          hexWETH,
+        );
         await createSampleFILOrders(carol);
         await createSampleETHOrders(carol);
       });
@@ -554,21 +543,21 @@
 
       it('Unwind orders partially', async () => {
         const aliceFVBefore = await lendingMarketController.getFutureValue(
-          hexFILString,
+          hexEFIL,
           filMaturities[0],
           alice.address,
         );
 
         await tokenVault
           .connect(dave)
-          .deposit(hexETHString, depositAmount.mul(2), {
+          .deposit(hexWETH, depositAmount.mul(2), {
             value: depositAmount.mul(2),
           });
 
         await lendingMarketController
           .connect(dave)
           .createOrder(
-            hexFILString,
+            hexEFIL,
             filMaturities[0],
             Side.BORROW,
             orderAmountInFIL.div(2),
@@ -578,11 +567,11 @@
         await expect(
           lendingMarketController
             .connect(alice)
-            .unwindOrder(hexFILString, filMaturities[0]),
+            .unwindOrder(hexEFIL, filMaturities[0]),
         ).to.emit(lendingMarketController, 'OrderFilled');
 
         const aliceFVAfter = await lendingMarketController.getFutureValue(
-          hexFILString,
+          hexEFIL,
           filMaturities[0],
           alice.address,
         );
@@ -971,29 +960,17 @@
           hexWETH,
         );
 
-<<<<<<< HEAD
-        await lendingMarketController
-          .connect(alice)
-          .depositAndCreateOrder(
-            hexEFIL,
-            filMaturities[0],
-            Side.LEND,
-            orderAmountInFIL,
-            '8000',
-          );
-=======
         await expect(
           lendingMarketController
             .connect(alice)
             .depositAndCreateOrder(
-              hexFILString,
+              hexEFIL,
               filMaturities[0],
               Side.LEND,
               orderAmountInFIL,
               '8000',
             ),
         ).to.not.emit(lendingMarketController, 'OrderFilled');
->>>>>>> db8f4ff8
 
         const totalCollateralAmountAfter =
           await tokenVault.getTotalCollateralAmount(alice.address);
