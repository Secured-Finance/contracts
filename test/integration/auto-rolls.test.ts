import { SignerWithAddress } from '@nomiclabs/hardhat-ethers/signers';
import { time } from '@openzeppelin/test-helpers';
import BigNumberJS from 'bignumber.js';
import { expect } from 'chai';
import { BigNumber, Contract } from 'ethers';
import { ethers } from 'hardhat';

import { Side } from '../../utils/constants';
import { hexEFIL, hexWETH } from '../../utils/strings';
import {
  AUTO_ROLL_FEE_RATE,
  LIQUIDATION_PROTOCOL_FEE_RATE,
  LIQUIDATION_THRESHOLD_RATE,
  LIQUIDATOR_FEE_RATE,
} from '../common/constants';
import { deployContracts } from '../common/deployment';
import { formatOrdinals } from '../common/format';
import { Signers } from '../common/signers';

const BP = ethers.BigNumber.from('10000');

describe('Integration Test: Auto-rolls', async () => {
  let owner: SignerWithAddress;
  let alice: SignerWithAddress;
  let bob: SignerWithAddress;
  let carol: SignerWithAddress;
  let dave: SignerWithAddress;

  let addressResolver: Contract;
  let futureValueVaults: Contract[];
  let genesisValueVault: Contract;
  let reserveFund: Contract;
  let tokenVault: Contract;
  let lendingMarketController: Contract;
  let lendingMarkets: Contract[] = [];
  let wETHToken: Contract;
  let eFILToken: Contract;
  let mockUniswapRouter: Contract;
  let mockUniswapQuoter: Contract;

  let genesisDate: number;
  let maturities: BigNumber[];

  let signers: Signers;

  const initialFILBalance = BigNumber.from('100000000000000000000');

  const getUsers = async (count: number) =>
    signers.get(count, async (signer) => {
      await eFILToken
        .connect(owner)
        .transfer(signer.address, initialFILBalance);
    });

  const createSampleETHOrders = async (
    user: SignerWithAddress,
    maturity: BigNumber,
    unitPrice: string,
  ) => {
    await tokenVault.connect(user).deposit(hexWETH, '3000000', {
      value: '3000000',
    });

    await lendingMarketController
      .connect(user)
<<<<<<< HEAD
      .createOrder(
        hexWETH,
        maturity,
        Side.BORROW,
        '1000000',
        BigNumber.from(unitPrice).add('1000'),
      );

    await lendingMarketController
      .connect(user)
      .createOrder(
        hexWETH,
        maturity,
        Side.LEND,
        '1000000',
        BigNumber.from(unitPrice).sub('1000'),
      );
=======
      .createOrder(hexETHString, maturity, Side.BORROW, '1000000', unitPrice);

    await lendingMarketController
      .connect(user)
      .createOrder(hexETHString, maturity, Side.LEND, '1000000', unitPrice);
>>>>>>> 0570d617
  };

  const executeAutoRoll = async (unitPrice?: string) => {
    if (unitPrice) {
      // Move to 6 hours (21600 sec) before maturity.
      await time.increaseTo(maturities[0].sub('21600').toString());
      // await createSampleETHOrders(carol, maturities[1], unitPrice);
      await createSampleETHOrders(owner, maturities[1], unitPrice);
    }
    await time.increaseTo(maturities[0].toString());
    await lendingMarketController.connect(owner).rotateLendingMarkets(hexWETH);

    await lendingMarketController
      .connect(owner)
      .executeMultiItayoseCall([hexWETH], maturities[maturities.length - 1]);
  };

  const resetContractInstances = async () => {
    maturities = await lendingMarketController.getMaturities(hexWETH);
    [lendingMarkets, futureValueVaults] = await Promise.all([
      lendingMarketController
        .getLendingMarkets(hexWETH)
        .then((addresses) =>
          Promise.all(
            addresses.map((address) =>
              ethers.getContractAt('LendingMarket', address),
            ),
          ),
        ),
      Promise.all(
        maturities.map((maturity) =>
          lendingMarketController
            .getFutureValueVault(hexWETH, maturity)
            .then((address) =>
              ethers.getContractAt('FutureValueVault', address),
            ),
        ),
      ),
    ]);
  };

  before('Deploy Contracts', async () => {
    signers = new Signers(await ethers.getSigners());
    [owner] = await signers.get(1);

    ({
      genesisDate,
      addressResolver,
      genesisValueVault,
      reserveFund,
      tokenVault,
      lendingMarketController,
      wETHToken,
      eFILToken,
    } = await deployContracts());

    await tokenVault.registerCurrency(hexWETH, wETHToken.address, false);
    await tokenVault.registerCurrency(hexEFIL, eFILToken.address, false);

    mockUniswapRouter = await ethers
      .getContractFactory('MockUniswapRouter')
      .then((factory) =>
        factory.deploy(addressResolver.address, wETHToken.address),
      );
    mockUniswapQuoter = await ethers
      .getContractFactory('MockUniswapQuoter')
      .then((factory) =>
        factory.deploy(addressResolver.address, wETHToken.address),
      );

    await mockUniswapRouter.setToken(hexWETH, wETHToken.address);
    await mockUniswapRouter.setToken(hexEFIL, eFILToken.address);
    await mockUniswapQuoter.setToken(hexWETH, wETHToken.address);
    await mockUniswapQuoter.setToken(hexEFIL, eFILToken.address);

    await tokenVault.setCollateralParameters(
      LIQUIDATION_THRESHOLD_RATE,
      LIQUIDATION_PROTOCOL_FEE_RATE,
      LIQUIDATOR_FEE_RATE,
      mockUniswapRouter.address,
      mockUniswapQuoter.address,
    );

    await tokenVault.updateCurrency(hexWETH, true);

    // Deploy active Lending Markets
    for (let i = 0; i < 8; i++) {
      await lendingMarketController.createLendingMarket(hexEFIL, genesisDate);
      await lendingMarketController.createLendingMarket(hexWETH, genesisDate);
    }

    maturities = await lendingMarketController.getMaturities(hexWETH);

    // Deploy inactive Lending Markets for Itayose
    await lendingMarketController.createLendingMarket(hexEFIL, maturities[0]);
    await lendingMarketController.createLendingMarket(hexWETH, maturities[0]);
  });

  beforeEach('Reset contract instances', async () => {
    await resetContractInstances();
  });

  describe('Execute auto-roll with orders on the single market', async () => {
    const orderAmount = BigNumber.from('100000000000000000');

    before(async () => {
      [alice, bob, carol] = await getUsers(3);
    });

    it('Fill an order', async () => {
      await tokenVault.connect(bob).deposit(hexWETH, orderAmount.mul(2), {
        value: orderAmount.mul(2),
      });

      await tokenVault.connect(carol).deposit(hexWETH, orderAmount.mul(10), {
        value: orderAmount.mul(10),
      });

      await expect(
        lendingMarketController
          .connect(alice)
          .depositAndCreateOrder(
            hexWETH,
            maturities[0],
            Side.LEND,
            orderAmount,
            8000,
            {
              value: orderAmount,
            },
          ),
      ).to.emit(lendingMarkets[0], 'OrderMade');

      await expect(
        lendingMarketController
          .connect(carol)
          .createOrder(
            hexWETH,
            maturities[0],
            Side.LEND,
            orderAmount.mul(3),
            8000,
          ),
      ).to.emit(lendingMarkets[0], 'OrderMade');

      await expect(
        lendingMarketController
          .connect(carol)
          .createOrder(hexWETH, maturities[0], Side.BORROW, orderAmount, 8010),
      ).to.emit(lendingMarkets[0], 'OrderMade');

      await expect(
        lendingMarketController
          .connect(bob)
          .createOrder(hexWETH, maturities[0], Side.BORROW, orderAmount, 0),
      ).to.emit(lendingMarkets[0], 'OrdersTaken');

      // Check future value
      const { futureValue: aliceFVBefore } =
        await futureValueVaults[0].getFutureValue(alice.address);
      const { futureValue: bobFV } = await futureValueVaults[0].getFutureValue(
        bob.address,
      );
      const aliceActualFV = await lendingMarketController.getFutureValue(
        hexWETH,
        maturities[0],
        alice.address,
      );

      expect(aliceFVBefore).to.equal('0');
      expect(bobFV).not.to.equal('0');

      await lendingMarketController.cleanOrders(hexWETH, alice.address);
      const { futureValue: aliceFVAfter } =
        await futureValueVaults[0].getFutureValue(alice.address);

      expect(aliceFVAfter).to.equal(aliceActualFV.abs());

      // Check present value
      const midUnitPrice = await lendingMarkets[0].getMidUnitPrice();
      const alicePV = await lendingMarketController.getTotalPresentValue(
        hexWETH,
        alice.address,
      );

      expect(alicePV).to.equal(aliceActualFV.mul(midUnitPrice).div(BP));
    });

    it('Execute auto-roll (1st time)', async () => {
      await lendingMarketController
        .connect(carol)
        .depositAndCreateOrder(
          hexWETH,
          maturities[1],
          Side.LEND,
          orderAmount.mul(2),
          8490,
          {
            value: orderAmount.mul(2),
          },
        );
      await lendingMarketController
        .connect(carol)
        .createOrder(
          hexWETH,
          maturities[1],
          Side.BORROW,
          orderAmount.mul(2),
          8510,
        );

      const aliceFVBefore = await lendingMarketController.getFutureValue(
        hexWETH,
        0,
        alice.address,
      );

      // Auto-roll
      await executeAutoRoll('8500');

      // Check if the orders in previous market is canceled
      const carolCoverageAfter = await tokenVault.getCoverage(carol.address);
      expect(carolCoverageAfter).to.equal('2000');

      // Check future value
      const aliceActualFV = await lendingMarketController.getFutureValue(
        hexWETH,
        maturities[0],
        alice.address,
      );
      expect(aliceActualFV).to.equal('0');

      // Check future value * genesis value
      const aliceFVAfter = await lendingMarketController.getFutureValue(
        hexWETH,
        maturities[1],
        alice.address,
      );

      const aliceGVAfter = await lendingMarketController.getGenesisValue(
        hexWETH,
        alice.address,
      );

      const { lendingCompoundFactor: lendingCF0 } =
        await genesisValueVault.getAutoRollLog(hexWETH, maturities[0]);
      const { lendingCompoundFactor: lendingCF1 } =
        await genesisValueVault.getAutoRollLog(hexWETH, maturities[1]);
      const gvDecimals = await genesisValueVault.decimals(hexWETH);

      expect(aliceFVAfter).to.equal(
        BigNumberJS(aliceFVBefore.toString())
          .times(lendingCF1.toString())
          .div(lendingCF0.toString())
          .dp(0)
          .toFixed(),
      );
      expect(aliceGVAfter).to.equal(
        BigNumberJS(aliceFVBefore.toString())
          .times(BigNumberJS(10).pow(gvDecimals.toString()))
          .div(lendingCF0.toString())
          .dp(0)
          .toFixed(),
      );

      // Check the saved unit price and compound factor per maturity
      const autoRollLog1 = await genesisValueVault.getAutoRollLog(
        hexWETH,
        maturities[0],
      );
      const autoRollLog2 = await genesisValueVault.getAutoRollLog(
        hexWETH,
        autoRollLog1.next.toString(),
      );

      expect(autoRollLog1.prev).to.equal('0');
      expect(autoRollLog2.prev).to.equal(maturities[0]);
      expect(autoRollLog2.next).to.equal('0');
      expect(autoRollLog2.unitPrice).to.equal('8500');
      expect(autoRollLog2.lendingCompoundFactor).to.equal(
        autoRollLog1.lendingCompoundFactor
          .mul(BP.pow(2).sub(autoRollLog2.unitPrice.mul(AUTO_ROLL_FEE_RATE)))
          .div(autoRollLog2.unitPrice.mul(BP)),
      );
    });

    it('Execute auto-roll (2nd time)', async () => {
      await lendingMarketController
        .connect(carol)
        .depositAndCreateOrder(
          hexWETH,
          maturities[1],
          Side.LEND,
          orderAmount.mul(2),
          7900,
          {
            value: orderAmount.mul(2),
          },
        );
      await lendingMarketController
        .connect(carol)
        .createOrder(
          hexWETH,
          maturities[1],
          Side.BORROW,
          orderAmount.mul(2),
          8100,
        );

      const aliceFVBefore = await lendingMarketController.getFutureValue(
        hexWETH,
        0,
        alice.address,
      );

      // Auto-roll
      await executeAutoRoll('8000');

      // Check future value
      const aliceFVAfter = await lendingMarketController.getFutureValue(
        hexWETH,
        maturities[1],
        alice.address,
      );

      const { lendingCompoundFactor: lendingCF0 } =
        await genesisValueVault.getAutoRollLog(hexWETH, maturities[0]);
      const { lendingCompoundFactor: lendingCF1 } =
        await genesisValueVault.getAutoRollLog(hexWETH, maturities[1]);

      expect(aliceFVAfter).to.equal(
        BigNumberJS(aliceFVBefore.toString())
          .times(lendingCF1.toString())
          .div(lendingCF0.toString())
          .dp(0)
          .toFixed(),
      );

      // Check the saved unit price and compound factor per maturity
      const autoRollLog1 = await genesisValueVault.getAutoRollLog(
        hexWETH,
        maturities[0],
      );
      const autoRollLog2 = await genesisValueVault.getAutoRollLog(
        hexWETH,
        autoRollLog1.next.toString(),
      );

      expect(autoRollLog1.prev).not.to.equal('0');
      expect(autoRollLog2.prev).to.equal(maturities[0]);
      expect(autoRollLog2.next).to.equal('0');
      expect(autoRollLog2.unitPrice).to.equal('8000');
      expect(autoRollLog2.lendingCompoundFactor).to.equal(
        autoRollLog1.lendingCompoundFactor
          .mul(BP.pow(2).sub(autoRollLog2.unitPrice.mul(AUTO_ROLL_FEE_RATE)))
          .div(BP.mul(autoRollLog2.unitPrice)),
      );
    });
  });

  describe('Execute auto-roll with orders on the multiple markets', async () => {
    const orderAmount = BigNumber.from('100000000000000000');

    before(async () => {
      [alice, bob, carol] = await getUsers(3);
    });

    it('Fill an order on the closest maturity market', async () => {
      await tokenVault.connect(bob).deposit(hexWETH, orderAmount.mul(2), {
        value: orderAmount.mul(2),
      });

      await expect(
        lendingMarketController
          .connect(alice)
          .depositAndCreateOrder(
            hexWETH,
            maturities[0],
            Side.LEND,
            orderAmount,
            8000,
            {
              value: orderAmount,
            },
          ),
      ).to.emit(lendingMarkets[0], 'OrderMade');

      await expect(
        lendingMarketController
          .connect(bob)
          .createOrder(hexWETH, maturities[0], Side.BORROW, orderAmount, 0),
      ).to.emit(lendingMarkets[0], 'OrdersTaken');

      await createSampleETHOrders(carol, maturities[0], '8000');

      // Check future value
      const aliceActualFV = await lendingMarketController.getFutureValue(
        hexWETH,
        maturities[0],
        alice.address,
      );

      expect(aliceActualFV).equal('125000000000000000');
    });

    it('Fill an order on the second closest maturity market', async () => {
      await tokenVault.connect(bob).deposit(hexWETH, orderAmount.mul(2), {
        value: orderAmount.mul(2),
      });

      await expect(
        lendingMarketController
          .connect(alice)
          .depositAndCreateOrder(
            hexWETH,
            maturities[1],
            Side.LEND,
            orderAmount,
            5000,
            {
              value: orderAmount,
            },
          ),
      ).to.emit(lendingMarkets[1], 'OrderMade');

      await expect(
        lendingMarketController
          .connect(bob)
          .createOrder(hexWETH, maturities[1], Side.BORROW, orderAmount, 0),
      ).to.emit(lendingMarkets[1], 'OrdersTaken');

      await createSampleETHOrders(carol, maturities[1], '5000');

      // Check future value
      const aliceActualFV = await lendingMarketController.getFutureValue(
        hexWETH,
        maturities[1],
        alice.address,
      );
      const bobActualFV = await lendingMarketController.getFutureValue(
        hexWETH,
        maturities[1],
        bob.address,
      );

      expect(aliceActualFV).equal('200000000000000000');
      expect(
        BigNumberJS(aliceActualFV.toString())
          .times(10000)
          .div(bobActualFV.toString())
          .dp(0)
          .abs()
          .toFixed(),
      ).to.equal('9950');
    });

    it('Check total PVs', async () => {
      const alicePV = await lendingMarketController.getTotalPresentValue(
        hexWETH,
        alice.address,
      );
      const bobPV = await lendingMarketController.getTotalPresentValue(
        hexWETH,
        bob.address,
      );

      expect(alicePV.sub('200000000000000000').abs()).lte(1);
      expect(alicePV.mul(10000).div(bobPV).abs().sub(9950)).to.gt(0);
    });

    it('Execute auto-roll', async () => {
      const aliceTotalPVBefore =
        await lendingMarketController.getTotalPresentValue(
          hexWETH,
          alice.address,
        );
      const bobTotalPVBefore =
        await lendingMarketController.getTotalPresentValue(
          hexWETH,
          bob.address,
        );
      const alicePV0Before = await lendingMarketController.getPresentValue(
        hexWETH,
        maturities[0],
        alice.address,
      );
      const alicePV1Before = await lendingMarketController.getPresentValue(
        hexWETH,
        maturities[1],
        alice.address,
      );
      const aliceFV0Before = await lendingMarketController.getFutureValue(
        hexWETH,
        maturities[0],
        alice.address,
      );
      const aliceFV1Before = await lendingMarketController.getFutureValue(
        hexWETH,
        maturities[1],
        alice.address,
      );

      expect(alicePV0Before.sub(orderAmount)).lte(1);
      expect(aliceTotalPVBefore).to.equal(alicePV0Before.add(alicePV1Before));
      expect(
        aliceTotalPVBefore.mul(10000).div(bobTotalPVBefore).abs().sub(9950),
      ).to.gt(0);

      // Auto-roll
      await executeAutoRoll();

      // Check present value
      const aliceTotalPVAfter =
        await lendingMarketController.getTotalPresentValue(
          hexWETH,
          alice.address,
        );
      const alicePV0After = await lendingMarketController.getPresentValue(
        hexWETH,
        maturities[0],
        alice.address,
      );
      const alicePV1After = await lendingMarketController.getPresentValue(
        hexWETH,
        maturities[1],
        alice.address,
      );

      expect(alicePV0After).to.equal('0');
      expect(alicePV1After).to.equal(aliceTotalPVAfter);

      // Check future value
      const { lendingCompoundFactor: lendingCF0 } =
        await genesisValueVault.getAutoRollLog(hexWETH, maturities[0]);
      const { lendingCompoundFactor: lendingCF1 } =
        await genesisValueVault.getAutoRollLog(hexWETH, maturities[1]);
      const aliceFV1After = await lendingMarketController.getFutureValue(
        hexWETH,
        maturities[1],
        alice.address,
      );

      expect(
        aliceFV1After
          .sub(
            BigNumberJS(aliceFV0Before.toString())
              .times(lendingCF1.toString())
              .div(lendingCF0.toString())
              .plus(aliceFV1Before.toString())
              .dp(0)
              .toFixed(),
          )
          .abs(),
      ).lte(1);
    });

    it('Clean orders', async () => {
      const alicePV0Before = await lendingMarketController.getPresentValue(
        hexWETH,
        maturities[0],
        alice.address,
      );
      const alicePV1Before = await lendingMarketController.getPresentValue(
        hexWETH,
        maturities[1],
        alice.address,
      );

      await lendingMarketController.cleanOrders(hexWETH, alice.address);

      const alicePV0After = await lendingMarketController.getPresentValue(
        hexWETH,
        maturities[0],
        alice.address,
      );
      const alicePV1After = await lendingMarketController.getPresentValue(
        hexWETH,
        maturities[1],
        alice.address,
      );

      expect(alicePV0Before).to.equal(alicePV0After);
      expect(alicePV1Before).to.equal(alicePV1After);
      expect(alicePV1After).to.equal('0');
    });
  });

  describe('Execute auto-rolls more times than the number of markets using the past auto-roll price', async () => {
    const orderAmount = BigNumber.from('1000000000000000000000');

    before(async () => {
      [alice, bob, carol] = await getUsers(3);
      await resetContractInstances();
      await executeAutoRoll('8333');
    });

    it('Fill an order', async () => {
      await tokenVault.connect(bob).deposit(hexWETH, orderAmount.mul(2), {
        value: orderAmount.mul(2),
      });

      await expect(
        lendingMarketController
          .connect(alice)
          .depositAndCreateOrder(
            hexWETH,
            maturities[0],
            Side.LEND,
            orderAmount,
            '8333',
            {
              value: orderAmount,
            },
          ),
      ).to.emit(lendingMarkets[0], 'OrderMade');

      await expect(
        lendingMarketController
          .connect(bob)
          .createOrder(hexWETH, maturities[0], Side.BORROW, orderAmount, 0),
      ).to.emit(lendingMarkets[0], 'OrdersTaken');

      await createSampleETHOrders(owner, maturities[1], '8333');

      // Check future value
      const aliceActualFV = await lendingMarketController.getFutureValue(
        hexWETH,
        maturities[0],
        alice.address,
      );

      expect(aliceActualFV).to.equal('1200048001920076803072');
    });

    for (let i = 0; i <= 9; i++) {
      it(`Execute auto-roll (${formatOrdinals(i + 1)} time)`, async () => {
<<<<<<< HEAD
        const alicePV0Before = await lendingMarketController.getPresentValue(
          hexWETH,
          maturities[0],
          alice.address,
        );
        const alicePV1Before = await lendingMarketController.getPresentValue(
          hexWETH,
          maturities[1],
          alice.address,
        );
        const midUnitPrice0 = await lendingMarkets[0].getMidUnitPrice();
=======
>>>>>>> 0570d617
        const aliceFV0Before = await lendingMarketController.getFutureValue(
          hexWETH,
          maturities[0],
          alice.address,
        );
        const aliceFV1Before = await lendingMarketController.getFutureValue(
          hexWETH,
          maturities[1],
          alice.address,
        );

        // Auto-roll
        await executeAutoRoll();

        // Check present value
        const aliceTotalPVAfter =
          await lendingMarketController.getTotalPresentValue(
            hexWETH,
            alice.address,
          );
        const alicePV0After = await lendingMarketController.getPresentValue(
          hexWETH,
          maturities[0],
          alice.address,
        );
        const alicePV1After = await lendingMarketController.getPresentValue(
          hexWETH,
          maturities[1],
          alice.address,
        );

        expect(alicePV0After).to.equal('0');
        expect(alicePV1After).to.equal(aliceTotalPVAfter);

        // Check future value
        const { lendingCompoundFactor: lendingCF0 } =
          await genesisValueVault.getAutoRollLog(hexWETH, maturities[0]);
        const { lendingCompoundFactor: lendingCF1 } =
          await genesisValueVault.getAutoRollLog(hexWETH, maturities[1]);
        const aliceFV1After = await lendingMarketController.getFutureValue(
          hexWETH,
          maturities[1],
          alice.address,
        );

        expect(
          aliceFV1After
            .sub(
              BigNumberJS(aliceFV0Before.toString())
                .times(lendingCF1.toString())
                .div(lendingCF0.toString())
                .plus(aliceFV1Before.toString())
                .dp(0)
                .toFixed(),
            )
            .abs(),
        ).lte(1);
      });
    }
  });

  describe('Execute auto-roll with many orders, Check the FV and GV', async () => {
    const orderAmount = BigNumber.from('100000000000000000');

    before(async () => {
      [alice, bob, carol, dave] = await getUsers(4);
      await resetContractInstances();
      await executeAutoRoll('8000');
      await resetContractInstances();
      await executeAutoRoll();
      await resetContractInstances();
    });

    it('Fill an order', async () => {
      await tokenVault.connect(dave).deposit(hexWETH, orderAmount.mul(10), {
        value: orderAmount.mul(10),
      });

      for (const [i, user] of [alice, bob, carol].entries()) {
        await expect(
          lendingMarketController
            .connect(user)
            .depositAndCreateOrder(
              hexWETH,
              maturities[0],
              Side.LEND,
              orderAmount,
              8000 - i,
              {
                value: orderAmount,
              },
            ),
        ).to.emit(lendingMarkets[0], 'OrderMade');
      }

      await expect(
        lendingMarketController
          .connect(dave)
          .createOrder(
            hexWETH,
            maturities[0],
            Side.BORROW,
            orderAmount.mul(3),
            0,
          ),
      ).to.emit(lendingMarkets[0], 'OrdersTaken');

      // Check present value
      const daveActualFV = await lendingMarketController.getFutureValue(
        hexWETH,
        maturities[0],
        dave.address,
      );

      const midUnitPrice = await lendingMarkets[0].getMidUnitPrice();
      const davePV = await lendingMarketController.getTotalPresentValue(
        hexWETH,
        dave.address,
      );

      expect(davePV.sub(daveActualFV.mul(midUnitPrice).div(BP)).abs()).lte(1);
    });

    it('Check future values', async () => {
      const checkFutureValue = async () => {
<<<<<<< HEAD
        for (const { address } of [alice, bob, carol]) {
          await lendingMarketController.cleanOrders(hexWETH, address);
=======
        for (const { address } of [owner, alice, bob, carol]) {
          await lendingMarketController.cleanOrders(hexETHString, address);
>>>>>>> 0570d617
        }

        const gvAmounts = await Promise.all(
          [owner, alice, bob, carol, dave, reserveFund].map(({ address }) =>
            futureValueVaults[0].getFutureValue(address),
          ),
        ).then((results) => results.map(({ futureValue }) => futureValue));

        expect(
          gvAmounts.reduce(
            (total, current) => total.add(current),
            BigNumber.from(0),
          ),
        ).to.equal('0');
      };

      await checkFutureValue();
    });

    it('Execute auto-roll, Check genesis values', async () => {
      const users = [alice, bob, carol, dave, reserveFund];

      const reserveFundGVAmountBefore = await genesisValueVault.getGenesisValue(
        hexWETH,
        reserveFund.address,
      );

      // Auto-roll
      await time.increaseTo(maturities[0].toString());
      await lendingMarketController
        .connect(owner)
        .rotateLendingMarkets(hexWETH);

      await lendingMarkets[lendingMarkets.length - 1]
        .connect(owner)
        .executeItayoseCall();

<<<<<<< HEAD
      for (const { address } of [alice, bob, carol, dave, reserveFund]) {
        await lendingMarketController.cleanOrders(hexWETH, address);
=======
      for (const { address } of users) {
        await lendingMarketController.cleanOrders(hexETHString, address);
>>>>>>> 0570d617
      }

      const [
        aliceGVAmount,
        bobGVAmount,
        carolGVAmount,
        daveGVAmount,
        reserveFundGVAmount,
      ] = await Promise.all(
<<<<<<< HEAD
        [alice, bob, carol, dave, reserveFund].map(({ address }) =>
          lendingMarketController.getGenesisValue(hexWETH, address),
=======
        users.map(({ address }) =>
          lendingMarketController.getGenesisValue(hexETHString, address),
>>>>>>> 0570d617
        ),
      );

      expect(
        aliceGVAmount
          .add(bobGVAmount)
          .add(carolGVAmount)
          .add(reserveFundGVAmount.sub(reserveFundGVAmountBefore))
          .add(daveGVAmount),
      ).to.equal('0');
    });
  });

  describe('Execute auto-roll well past maturity', async () => {
    const orderAmount = BigNumber.from('100000000000000000');

    before(async () => {
      [alice, bob, carol] = await getUsers(3);
      await resetContractInstances();
      await executeAutoRoll('8000');
    });

    it('Fill an order', async () => {
      await tokenVault.connect(bob).deposit(hexWETH, orderAmount.mul(2), {
        value: orderAmount.mul(2),
      });

      await expect(
        lendingMarketController
          .connect(alice)
          .depositAndCreateOrder(
            hexWETH,
            maturities[0],
            Side.LEND,
            orderAmount,
            '8000',
            {
              value: orderAmount,
            },
          ),
      ).to.emit(lendingMarkets[0], 'OrderMade');

      await expect(
        lendingMarketController
          .connect(bob)
          .createOrder(hexWETH, maturities[0], Side.BORROW, orderAmount, 0),
      ).to.emit(lendingMarkets[0], 'OrdersTaken');

      // Check future value
      const aliceActualFV = await lendingMarketController.getFutureValue(
        hexWETH,
        maturities[0],
        alice.address,
      );

      expect(aliceActualFV).to.equal('125000000000000000');
    });

    it('Advance time', async () => {
      const alicePV0Before = await lendingMarketController.getPresentValue(
        hexWETH,
        maturities[0],
        alice.address,
      );
      const alicePV1Before = await lendingMarketController.getPresentValue(
        hexWETH,
        maturities[1],
        alice.address,
      );

      await time.increaseTo(maturities[0].toString());
      const alicePV0After = await lendingMarketController.getPresentValue(
        hexWETH,
        maturities[0],
        alice.address,
      );
      const alicePV1After = await lendingMarketController.getPresentValue(
        hexWETH,
        maturities[1],
        alice.address,
      );

      expect(alicePV0Before).to.equal(alicePV0After);
      expect(alicePV1Before).to.equal(alicePV1After);
    });

    it('Fail to create an order due to market closure', async () => {
      await expect(
        lendingMarketController
          .connect(alice)
          .depositAndCreateOrder(
            hexWETH,
            maturities[0],
            Side.LEND,
            orderAmount,
            8000,
            {
              value: orderAmount,
            },
          ),
      ).to.be.revertedWith('Market is not opened');
    });

    it(`Execute auto-roll`, async () => {
      const aliceFV0Before = await lendingMarketController.getFutureValue(
        hexWETH,
        maturities[0],
        alice.address,
      );
      const aliceFV1Before = await lendingMarketController.getFutureValue(
        hexWETH,
        maturities[1],
        alice.address,
      );

      // Auto-roll
      await createSampleETHOrders(carol, maturities[1], '8000');
      await time.increaseTo(maturities[1].toString());
      await lendingMarketController
        .connect(owner)
        .rotateLendingMarkets(hexWETH);

      await lendingMarkets[0].connect(owner).executeItayoseCall();

      // Check present value
      const aliceTotalPVAfter =
        await lendingMarketController.getTotalPresentValue(
          hexWETH,
          alice.address,
        );
      const alicePV0After = await lendingMarketController.getPresentValue(
        hexWETH,
        maturities[0],
        alice.address,
      );
      const alicePV1After = await lendingMarketController.getPresentValue(
        hexWETH,
        maturities[1],
        alice.address,
      );

      expect(alicePV0After).to.equal('0');
      expect(alicePV1After).to.equal(aliceTotalPVAfter);

      // Check future value
      const { lendingCompoundFactor: lendingCF0 } =
        await genesisValueVault.getAutoRollLog(hexWETH, maturities[0]);
      const { lendingCompoundFactor: lendingCF1 } =
        await genesisValueVault.getAutoRollLog(hexWETH, maturities[1]);
      const aliceFV1After = await lendingMarketController.getFutureValue(
        hexWETH,
        maturities[1],
        alice.address,
      );

      expect(
        aliceFV1After
          .sub(
            BigNumberJS(aliceFV0Before.toString())
              .times(lendingCF1.toString())
              .div(lendingCF0.toString())
              .plus(aliceFV1Before.toString())
              .dp(0)
              .toFixed(),
          )
          .abs(),
      ).lte(1);
    });
  });
});<|MERGE_RESOLUTION|>--- conflicted
+++ resolved
@@ -63,31 +63,11 @@
 
     await lendingMarketController
       .connect(user)
-<<<<<<< HEAD
-      .createOrder(
-        hexWETH,
-        maturity,
-        Side.BORROW,
-        '1000000',
-        BigNumber.from(unitPrice).add('1000'),
-      );
+      .createOrder(hexWETH, maturity, Side.BORROW, '1000000', unitPrice);
 
     await lendingMarketController
       .connect(user)
-      .createOrder(
-        hexWETH,
-        maturity,
-        Side.LEND,
-        '1000000',
-        BigNumber.from(unitPrice).sub('1000'),
-      );
-=======
-      .createOrder(hexETHString, maturity, Side.BORROW, '1000000', unitPrice);
-
-    await lendingMarketController
-      .connect(user)
-      .createOrder(hexETHString, maturity, Side.LEND, '1000000', unitPrice);
->>>>>>> 0570d617
+      .createOrder(hexWETH, maturity, Side.LEND, '1000000', unitPrice);
   };
 
   const executeAutoRoll = async (unitPrice?: string) => {
@@ -724,20 +704,6 @@
 
     for (let i = 0; i <= 9; i++) {
       it(`Execute auto-roll (${formatOrdinals(i + 1)} time)`, async () => {
-<<<<<<< HEAD
-        const alicePV0Before = await lendingMarketController.getPresentValue(
-          hexWETH,
-          maturities[0],
-          alice.address,
-        );
-        const alicePV1Before = await lendingMarketController.getPresentValue(
-          hexWETH,
-          maturities[1],
-          alice.address,
-        );
-        const midUnitPrice0 = await lendingMarkets[0].getMidUnitPrice();
-=======
->>>>>>> 0570d617
         const aliceFV0Before = await lendingMarketController.getFutureValue(
           hexWETH,
           maturities[0],
@@ -863,13 +829,8 @@
 
     it('Check future values', async () => {
       const checkFutureValue = async () => {
-<<<<<<< HEAD
-        for (const { address } of [alice, bob, carol]) {
+        for (const { address } of [owner, alice, bob, carol]) {
           await lendingMarketController.cleanOrders(hexWETH, address);
-=======
-        for (const { address } of [owner, alice, bob, carol]) {
-          await lendingMarketController.cleanOrders(hexETHString, address);
->>>>>>> 0570d617
         }
 
         const gvAmounts = await Promise.all(
@@ -907,13 +868,8 @@
         .connect(owner)
         .executeItayoseCall();
 
-<<<<<<< HEAD
-      for (const { address } of [alice, bob, carol, dave, reserveFund]) {
+      for (const { address } of users) {
         await lendingMarketController.cleanOrders(hexWETH, address);
-=======
-      for (const { address } of users) {
-        await lendingMarketController.cleanOrders(hexETHString, address);
->>>>>>> 0570d617
       }
 
       const [
@@ -923,13 +879,8 @@
         daveGVAmount,
         reserveFundGVAmount,
       ] = await Promise.all(
-<<<<<<< HEAD
-        [alice, bob, carol, dave, reserveFund].map(({ address }) =>
+        users.map(({ address }) =>
           lendingMarketController.getGenesisValue(hexWETH, address),
-=======
-        users.map(({ address }) =>
-          lendingMarketController.getGenesisValue(hexETHString, address),
->>>>>>> 0570d617
         ),
       );
 
