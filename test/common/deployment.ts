import { BigNumber, Contract } from 'ethers';
import { ethers } from 'hardhat';
import moment from 'moment';

<<<<<<< HEAD
import { currencyIterator, mocks } from '../../utils/currencies';
=======
import { currencyIterator } from '../../utils/currencies';
>>>>>>> ced1f0f7
import {
  hexETH,
  hexUSDC,
  hexWBTC,
  hexWFIL,
  toBytes32,
} from '../../utils/strings';
import {
  CIRCUIT_BREAKER_LIMIT_RANGE,
  HAIRCUT,
  INITIAL_COMPOUND_FACTOR,
  LIQUIDATION_PROTOCOL_FEE_RATE,
  LIQUIDATION_THRESHOLD_RATE,
  LIQUIDATOR_FEE_RATE,
  MARKET_BASE_PERIOD,
  MINIMUM_RELIABLE_AMOUNT,
  MIN_DEBT_UNIT_PRICE,
  ORDER_FEE_RATE,
} from './constants';
import {
  btcToUSDRate,
  ethToUSDRate,
  usdcToUSDRate,
  wBtcToBTCRate,
  wFilToETHRate,
} from './currencies';

const deployContracts = async () => {
  // Deploy libraries
  const [
    depositManagementLogic,
    lendingMarketOperationLogic,
    orderReaderLogic,
    orderBookLogic,
    quickSort,
  ] = await Promise.all(
    [
      'DepositManagementLogic',
      'LendingMarketOperationLogic',
      'OrderReaderLogic',
      'OrderBookLogic',
      'QuickSort',
    ].map((library) =>
      ethers.getContractFactory(library).then((factory) => factory.deploy()),
    ),
  );

  const fundManagementLogic = await ethers
    .getContractFactory('FundManagementLogic', {
      libraries: {
        QuickSort: quickSort.address,
      },
    })
    .then((factory) => factory.deploy());

  const liquidationLogic = await ethers
    .getContractFactory('LiquidationLogic', {
      libraries: {
        FundManagementLogic: fundManagementLogic.address,
      },
    })
    .then((factory) => factory.deploy());

  const lendingMarketUserLogic = await ethers
    .getContractFactory('LendingMarketUserLogic', {
      libraries: {
        FundManagementLogic: fundManagementLogic.address,
        LendingMarketOperationLogic: lendingMarketOperationLogic.address,
      },
    })
    .then((factory) => factory.deploy());

  const orderActionLogic = await ethers
    .getContractFactory('OrderActionLogic', {
      libraries: {
        OrderReaderLogic: orderReaderLogic.address,
      },
    })
    .then((factory) => factory.deploy());

  // Deploy contracts
  const [
    addressResolver,
    beaconProxyController,
    currencyController,
    genesisValueVault,
    reserveFund,
    tokenVault,
    lendingMarketController,
  ] = await Promise.all([
    ...[
      'AddressResolver',
      'BeaconProxyController',
      'CurrencyController',
      'GenesisValueVault',
      'ReserveFund',
    ].map((contract) =>
      ethers.getContractFactory(contract).then((factory) => factory.deploy()),
    ),
    ethers
      .getContractFactory('TokenVault', {
        libraries: {
          DepositManagementLogic: depositManagementLogic.address,
        },
      })
      .then((factory) => factory.deploy()),
    ethers
      .getContractFactory('LendingMarketController', {
        libraries: {
          FundManagementLogic: fundManagementLogic.address,
          LendingMarketOperationLogic: lendingMarketOperationLogic.address,
          LendingMarketUserLogic: lendingMarketUserLogic.address,
          LiquidationLogic: liquidationLogic.address,
        },
      })
      .then((factory) => factory.deploy()),
  ]);

  const tokens: Record<string, Contract> = {};
  for (const currency of currencyIterator()) {
    const args = currency.args;

    // Increase initial mint amount for testing
    if (args[0]) {
      args[0] = BigNumber.from(args[0]).mul(100).toString();
    }

    tokens[currency.symbol] = await ethers
      .getContractFactory(mocks[currency.symbol].tokenName)
      .then((factory) => factory.deploy(...args));
  }

  const wFILToken = tokens['wFIL'];
  const usdcToken = tokens['USDC'];
  const wBTCToken = tokens['WBTC'];
  const wETHToken = tokens['WETH'];

  const proxyController = await ethers
    .getContractFactory('ProxyController')
    .then((factory) => factory.deploy(ethers.constants.AddressZero));

  // Get the Proxy contract address of AddressResolver
  await proxyController.setAddressResolverImpl(addressResolver.address);
  const addressResolverProxyAddress =
    await proxyController.getAddressResolverAddress();

  // Deploy MigrationAddressResolver
  const migrationAddressResolver = await ethers
    .getContractFactory('MigrationAddressResolver')
    .then((factory) => factory.deploy());

  // Set contract addresses to the Proxy contract
  const [
    beaconProxyControllerAddress,
    currencyControllerAddress,
    genesisValueVaultAddress,
    lendingMarketControllerAddress,
    reserveFundAddress,
    tokenVaultAddress,
  ] = await Promise.all([
    proxyController.setBeaconProxyControllerImpl(beaconProxyController.address),
    proxyController.setCurrencyControllerImpl(currencyController.address),
    proxyController.setGenesisValueVaultImpl(genesisValueVault.address),
    proxyController.setLendingMarketControllerImpl(
      lendingMarketController.address,
      MARKET_BASE_PERIOD,
    ),
    proxyController.setReserveFundImpl(reserveFund.address, wETHToken.address),
    proxyController.setTokenVaultImpl(
      tokenVault.address,
      LIQUIDATION_THRESHOLD_RATE,
      LIQUIDATION_PROTOCOL_FEE_RATE,
      LIQUIDATOR_FEE_RATE,
      wETHToken.address,
    ),
  ])
    .then((txs) => Promise.all(txs.map((tx) => tx.wait())))
    .then((txs) =>
      txs.map(
        ({ events }) =>
          events.find(({ event }) => event === 'ProxyUpdated').args
            .proxyAddress,
      ),
    );

  // Get the Proxy contract addresses
  const addressResolverProxy = await ethers.getContractAt(
    'AddressResolver',
    addressResolverProxyAddress,
  );
  const beaconProxyControllerProxy = await ethers.getContractAt(
    'BeaconProxyController',
    beaconProxyControllerAddress,
  );
  const currencyControllerProxy = await ethers.getContractAt(
    'CurrencyController',
    currencyControllerAddress,
  );
  const genesisValueVaultProxy = await ethers.getContractAt(
    'GenesisValueVault',
    genesisValueVaultAddress,
  );
  const lendingMarketControllerProxy = await ethers.getContractAt(
    'LendingMarketController',
    lendingMarketControllerAddress,
  );
  const reserveFundProxy = await ethers.getContractAt(
    'ReserveFund',
    reserveFundAddress,
  );
  const tokenVaultProxy = await ethers.getContractAt(
    'TokenVault',
    tokenVaultAddress,
  );

  // Set up for CurrencyController
  const priceFeedContracts: Record<string, Contract> = {};
  const MockV3Aggregator = await ethers.getContractFactory('MockV3Aggregator');

  const testRates = {
    ['WFIL/ETH']: wFilToETHRate,
    ['ETH/USD']: ethToUSDRate,
    ['WBTC/BTC']: wBtcToBTCRate,
    ['BTC/USD']: btcToUSDRate,
    ['USDC/USD']: usdcToUSDRate,
  };

  for (const currency of currencyIterator()) {
    const mock = mocks[currency.symbol];
    const priceFeedAddresses: string[] = [];
    let heartbeat = 0;
    let decimals = 0;

    for (const priceFeed of mock.priceFeeds) {
      priceFeedContracts[priceFeed.name] = await MockV3Aggregator.deploy(
        priceFeed.decimals,
        currency.key,
        testRates[priceFeed.name],
      );

      decimals +=
        priceFeedAddresses.length === 0
          ? await tokens[currency.symbol].decimals()
          : mock.priceFeeds[priceFeedAddresses.length - 1].decimals;

      priceFeedAddresses.push(priceFeedContracts[priceFeed.name].address);

      if (heartbeat < priceFeed.heartbeat) {
        heartbeat = priceFeed.heartbeat;
      }
    }

    await currencyControllerProxy.addCurrency(
      currency.key,
      decimals,
      HAIRCUT,
      priceFeedAddresses,
      heartbeat,
    );
  }

  // Set up for AddressResolver and build caches using MigrationAddressResolver
  const migrationTargets: [string, Contract][] = [
    ['BeaconProxyController', beaconProxyControllerProxy],
    ['CurrencyController', currencyControllerProxy],
    ['GenesisValueVault', genesisValueVaultProxy],
    ['LendingMarketController', lendingMarketControllerProxy],
    ['ReserveFund', reserveFundProxy],
    ['TokenVault', tokenVaultProxy],
  ];

  const importAddressesArgs = {
    names: migrationTargets.map(([name]) => toBytes32(name)),
    addresses: migrationTargets.map(([, contract]) => contract.address),
  };

  const buildCachesAddresses = [
    beaconProxyControllerProxy,
    lendingMarketControllerProxy,
    genesisValueVaultProxy,
    reserveFundProxy,
    tokenVaultProxy,
  ]
    .filter((contract) => !!contract.buildCache) // exclude contracts that doesn't have buildCache method such as mock
    .map((contract) => contract.address);

  await addressResolverProxy.importAddresses(
    importAddressesArgs.names,
    importAddressesArgs.addresses,
  );
  await migrationAddressResolver.buildCaches(buildCachesAddresses);

  // Set up for LendingMarketController
  const lendingMarket = await ethers
    .getContractFactory('LendingMarket', {
      libraries: {
        OrderActionLogic: orderActionLogic.address,
        OrderReaderLogic: orderReaderLogic.address,
        OrderBookLogic: orderBookLogic.address,
      },
    })
    .then((factory) => factory.deploy(MINIMUM_RELIABLE_AMOUNT));
  const futureValueVault = await ethers
    .getContractFactory('FutureValueVault')
    .then((factory) => factory.deploy());

  await beaconProxyControllerProxy.setLendingMarketImpl(lendingMarket.address);
  await beaconProxyControllerProxy.setFutureValueVaultImpl(
    futureValueVault.address,
  );

  const { timestamp } = await ethers.provider.getBlock('latest');
  const genesisDate = moment(timestamp * 1000).unix();

  for (const currency of [hexWBTC, hexETH, hexWFIL, hexUSDC]) {
<<<<<<< HEAD
    lendingMarketControllerProxy.initializeLendingMarket(
=======
    await lendingMarketControllerProxy.initializeLendingMarket(
>>>>>>> ced1f0f7
      currency,
      genesisDate,
      INITIAL_COMPOUND_FACTOR,
      ORDER_FEE_RATE,
      CIRCUIT_BREAKER_LIMIT_RANGE,
      MIN_DEBT_UNIT_PRICE,
    );
  }

  // Deploy external contracts
  const lendingMarketReader = await ethers
    .getContractFactory('LendingMarketReader')
    .then((factory) => factory.deploy(addressResolverProxyAddress));

  return {
    genesisDate,
    // contracts
    addressResolver: addressResolverProxy,
    beaconProxyController: beaconProxyControllerProxy,
    tokenVault: tokenVaultProxy,
    currencyController: currencyControllerProxy,
    genesisValueVault: genesisValueVaultProxy,
    lendingMarketController: lendingMarketControllerProxy,
    proxyController,
    reserveFund: reserveFundProxy,
    wFILToken,
    wETHToken,
    wBTCToken,
    usdcToken,
    wFilToETHPriceFeed: priceFeedContracts['WFIL/ETH'],
    btcToUSDPriceFeed: priceFeedContracts['BTC/USD'],
    usdcToUSDPriceFeed: priceFeedContracts['USDC/USD'],
    // external contracts
    lendingMarketReader,
    // libraries
    fundManagementLogic: fundManagementLogic.attach(
      lendingMarketControllerProxy.address,
    ),
    lendingMarketOperationLogic: lendingMarketOperationLogic.attach(
      lendingMarketControllerProxy.address,
    ),
    liquidationLogic: liquidationLogic.attach(
      lendingMarketControllerProxy.address,
    ),
    orderActionLogic,
  };
};

export { deployContracts };<|MERGE_RESOLUTION|>--- conflicted
+++ resolved
@@ -2,11 +2,7 @@
 import { ethers } from 'hardhat';
 import moment from 'moment';
 
-<<<<<<< HEAD
 import { currencyIterator, mocks } from '../../utils/currencies';
-=======
-import { currencyIterator } from '../../utils/currencies';
->>>>>>> ced1f0f7
 import {
   hexETH,
   hexUSDC,
@@ -322,11 +318,7 @@
   const genesisDate = moment(timestamp * 1000).unix();
 
   for (const currency of [hexWBTC, hexETH, hexWFIL, hexUSDC]) {
-<<<<<<< HEAD
-    lendingMarketControllerProxy.initializeLendingMarket(
-=======
     await lendingMarketControllerProxy.initializeLendingMarket(
->>>>>>> ced1f0f7
       currency,
       genesisDate,
       INITIAL_COMPOUND_FACTOR,
