const CollateralAggregatorCallerMock = artifacts.require(
  'CollateralAggregatorCallerMock',
);
const ERC20Mock = artifacts.require('ERC20Mock');
const LoanCallerMock = artifacts.require('LoanCallerMock');

const { checkTokenBalances } = require('../test-utils').balances;
const {
  toBytes32,
  hexFILString,
  hexETHString,
  hexBTCString,
  loanPrefix,
  zeroAddress,
  overflowErrorMsg,
} = require('../test-utils').strings;
const { sortedTermDays } = require('../test-utils').terms;
const { ZERO_BN, decimalBase, toBN } = require('../test-utils').numbers;
const { Deployment } = require('../test-utils').deployment;

const { should } = require('chai');
const { expectRevert } = require('@openzeppelin/test-helpers');

should();

contract('CollateralAggregatorV2', async (accounts) => {
  const [owner, alice, bob, carol] = accounts;

  let addressResolver;
  let collateralAggregator;
  let collateralCaller;
  let filVault;
  let ethVault;

  let alice_tFIL_locked;
  let alice_tFIL_balance;
  let alice_ETH_locked;

  let bob_tFIL_locked;
  let bob_tFIL_balance;

  const netBilateralPVs = async (
    unsettled0PV,
    unsettled1PV,
    party0PV,
    party1PV,
  ) => {
    let netPV0, netPV1;
    let expDiff0 = ZERO_BN;
    let expDiff1 = ZERO_BN;
    let haircutPV0 = party0PV.mul(toBN('750')).div(toBN('1000'));
    let haircutPV1 = party1PV.mul(toBN('750')).div(toBN('1000'));

    if (party0PV.gt(haircutPV1)) {
      expDiff0 = party0PV.sub(haircutPV1);
    }

    if (party1PV.gt(haircutPV0)) {
      expDiff1 = party1PV.sub(haircutPV0);
    }

    if (expDiff0.gt(expDiff1)) {
      netPV0 = expDiff0.sub(expDiff1).add(unsettled0PV);
      netPV1 = unsettled1PV;
    } else {
      netPV1 = expDiff1.sub(expDiff0).add(unsettled1PV);
      netPV0 = unsettled0PV;
    }

    let totalPV0 = party0PV.add(unsettled0PV);
    let totalPV1 = party1PV.add(unsettled1PV);

    return [netPV0, netPV1, totalPV0, totalPV1];
  };

  before(
    'deploy CollateralVault, CollateralAggregator, CurrencyController, price feeds and ERC20 mock contracts',
    async () => {
      ({
        addressResolver,
        discountFactorLibrary,
        paymentAggregator,
        collateralAggregator,
        termStructure,
        currencyController,
        loan,
        liquidations,
        wETHToken,
      } = await new Deployment().execute());

      for (i = 0; i < sortedTermDays.length; i++) {
        await termStructure.supportTerm(sortedTermDays[i], [], []);
      }

      alice_tFIL_balance = decimalBase.mul(toBN('1000'));
      tFILToken = await ERC20Mock.new(
        toBytes32('Test FIL'),
        toBytes32('tFIL'),
        alice,
        alice_tFIL_balance,
      );

      collateralCaller = await CollateralAggregatorCallerMock.new(
        collateralAggregator.address,
      );
      await collateralAggregator.addCollateralUser(collateralCaller.address);

      const collateralVaultFactory = await ethers.getContractFactory(
        'CollateralVault',
      );
      filVault = await collateralVaultFactory.deploy(
        addressResolver.address,
        hexFILString,
        tFILToken.address,
        wETHToken.address,
      );
      ethVault = await collateralVaultFactory.deploy(
        addressResolver.address,
        hexETHString,
        wETHToken.address,
        wETHToken.address,
      );

      await collateralAggregator.linkCollateralVault(filVault.address);
      await collateralAggregator.linkCollateralVault(ethVault.address);

      console.log('filVault is ' + filVault.address);
      console.log('ethVault is ' + ethVault.address);

      const lendingControllerFactory = await ethers.getContractFactory(
        'LendingMarketControllerMock',
        {
          libraries: {
            DiscountFactor: discountFactorLibrary.address,
          },
        },
      );
      lendingController = await lendingControllerFactory.deploy();

      loanCaller = await LoanCallerMock.new(loan.address);

      await lendingController.setSupportedTerms(hexETHString, sortedTermDays);
      await lendingController.setSupportedTerms(hexFILString, sortedTermDays);
      await lendingController.setSupportedTerms(hexBTCString, sortedTermDays);

      await loan.addLendingMarket(hexFILString, '1825', loanCaller.address);
      await loan.addLendingMarket(hexFILString, '90', loanCaller.address);

      const loanCurrencies = [hexETHString, hexFILString, hexBTCString];
      for (i = 0; i < sortedTermDays.length; i++) {
        for (j = 0; j < loanCurrencies.length; j++) {
          await termStructure.updateTermSupport(
            sortedTermDays[i],
            loanPrefix,
            loanCurrencies[j],
            true,
          );
        }
      }
    },
  );

  describe('Test the execution of management functions', async () => {
    it('Check that contracts linked correctly to CollateralAggregator', async () => {
      let status = await collateralAggregator.isCollateralVault(zeroAddress);
      status.should.be.equal(false);

      status = await collateralAggregator.isCollateralVault(filVault.address);
      status.should.be.equal(true);

      status = await collateralAggregator.isCollateralVault(ethVault.address);
      status.should.be.equal(true);
    });

    it('Try to trigger any changes, expect revert by different modifiers', async () => {
      await expectRevert(
        collateralAggregator.linkCollateralVault(zeroAddress, { from: alice }),
        'Ownable: caller is not the owner',
      );

      await expectRevert(
        collateralAggregator.linkCollateralVault(zeroAddress, { from: owner }),
        'Zero address',
      );

      await expectRevert(
        collateralAggregator.removeCollateralVault(ethVault.address, {
          from: bob,
        }),
        'Ownable: caller is not the owner',
      );

      await expectRevert(
        collateralAggregator.removeCollateralVault(zeroAddress, {
          from: owner,
        }),
        "Can't remove non-existing user",
      );

      await expectRevert(
        collateralAggregator.updateMainParameters(12500, 10500, 10000, {
          from: alice,
        }),
        'Ownable: caller is not the owner',
      );

      await expectRevert(
        collateralAggregator.updateMainParameters(12500, 12700, 10500, {
          from: owner,
        }),
        'AUTO_LIQUIDATION_RATIO_OVERFLOW',
      );
    });

    it('Prepare the yield curve', async () => {
      const lendRates = [920, 1020, 1120, 1220, 1320, 1520];
      const borrowRates = [780, 880, 980, 1080, 1180, 1380];
      const midRates = [850, 950, 1050, 1150, 1250, 1450];

      await lendingController.setBorrowRatesForCcy(hexFILString, borrowRates);
      await lendingController.setLendRatesForCcy(hexFILString, lendRates);

      let rates = await lendingController.getMidRatesForCcy(hexFILString);
      rates.map((rate, i) => {
        rate.toNumber().should.be.equal(midRates[i]);
      });
    });
  });

  describe('Test collateral deposits and withdraws in different vaults', async () => {
    it('Deposit all tFIL tokens into the vault by Alice, validate token balances', async () => {
      const [, aliceSigner] = await ethers.getSigners();
      let btcAddress = '3QTN7wR2EpVeGbjBcHwQdAjJ1QyAqws5Qt';
      let filAddress = 'f2ujkdpilen762ktpwksq3vfmre4dpekpgaplcvty';

      collateralAggregator.methods['register(string[],uint256[])'](
        [btcAddress, filAddress],
        [0, 461],
        { from: alice },
      );

      await tFILToken.approveInternal(
        alice,
        filVault.address,
        alice_tFIL_balance,
      );
      await filVault
        .connect(aliceSigner)
        ['deposit(uint256)'](alice_tFIL_balance.toString());

      alice_tFIL_locked = alice_tFIL_balance;
      alice_tFIL_balance = ZERO_BN;

      await checkTokenBalances(
        [alice, filVault.address],
        [alice_tFIL_balance, alice_tFIL_locked],
        tFILToken,
      );

      let vaults = await collateralAggregator.getUsedVaults(alice);
      vaults.includes(filVault.address).should.be.equal(true);
    });

    it('Mint 100 tFIL tokens for Bob and deposit them into the vault, validate token balances', async () => {
      const [, , bobSigner] = await ethers.getSigners();
      const bobDeposit = decimalBase.mul(toBN('100'));

      await collateralAggregator.register({ from: bob });
      await tFILToken.mint(bob, bobDeposit);
      await tFILToken.approveInternal(bob, filVault.address, bobDeposit);
      await filVault
        .connect(bobSigner)
        ['deposit(uint256)'](bobDeposit.toString());

      bob_tFIL_balance = ZERO_BN;
      bob_tFIL_locked = bobDeposit;

      await checkTokenBalances(
        [bob, filVault.address],
        [bob_tFIL_balance, bob_tFIL_locked.add(alice_tFIL_locked)],
        tFILToken,
      );

      let vaults = await collateralAggregator.getUsedVaults(bob);
      vaults.includes(filVault.address).should.be.equal(true);
    });

    it('Deposit 1 ETH into the vault by Alice, validate wETH balances', async () => {
      const [, aliceSigner] = await ethers.getSigners();
      let aliceBalanceBefore;
      let aliceBalanceAfter;

      let gasPrice;
      await web3.eth
        .getGasPrice()
        .then((res) => (gasPrice = web3.utils.toBN(res)));
      await web3.eth
        .getBalance(alice)
        .then((res) => (aliceBalanceBefore = web3.utils.toBN(res)));

      await checkTokenBalances([ethVault.address], [ZERO_BN], wETHToken);

      alice_ETH_locked = decimalBase.mul(toBN('1'));
      aliceBalanceAfter = aliceBalanceBefore.sub(alice_ETH_locked);

      let receipt = await (
        await ethVault
          .connect(aliceSigner)
          ['deposit(uint256)'](alice_ETH_locked.toString(), {
            value: alice_ETH_locked.toString(),
          })
      ).wait();
      const gasUsed = receipt.gasUsed;

      if (gasUsed != null) {
        aliceBalanceAfter = await aliceBalanceAfter.sub(
          web3.utils.toBN(gasUsed.toString()).mul(gasPrice),
        );
      }

      await checkTokenBalances(
        [ethVault.address],
        [alice_ETH_locked],
        wETHToken,
      );

      let vaults = await collateralAggregator.getUsedVaults(alice);
      vaults.includes(ethVault.address).should.be.equal(true);
    });

    it('Try to withdraw 1000 FIL from the vault by Alice, validate collateral balances', async () => {
      const [, aliceSigner] = await ethers.getSigners();
      let withdrawAmt = alice_tFIL_locked.mul(toBN(2));

      // expect revert on withdrawing double the amount of original deposit
      await expectRevert(
        filVault
          .connect(aliceSigner)
          ['withdraw(uint256)'](withdrawAmt.toString()),
        overflowErrorMsg,
      );

      // expect successful execution of full tFIL deposit withdraw
      await filVault
        .connect(aliceSigner)
        ['withdraw(uint256)'](alice_tFIL_locked.toString());

      alice_tFIL_balance = alice_tFIL_locked;
      alice_tFIL_locked = ZERO_BN;

      await checkTokenBalances(
        [alice, filVault.address],
        [alice_tFIL_balance, bob_tFIL_locked],
        tFILToken,
      );

      let vaults = await collateralAggregator.getUsedVaults(alice);
      vaults.includes(filVault.address).should.be.equal(false);

      let maxWithdraw =
        await collateralAggregator.getMaxCollateralBookWidthdraw(alice);
      maxWithdraw
        .toString()
        .should.be.equal(decimalBase.mul(toBN('1')).toString());
    });

    it('Try to withdraw 2 ETH from the vault by Alice, withdraw 1 ETH instead, validate collateral balances', async () => {
      const [, aliceSigner] = await ethers.getSigners();
      let aliceBalanceBefore;
      let aliceBalanceAfter;

      let maxWithdraw =
        await collateralAggregator.getMaxCollateralBookWidthdraw(alice);
      let withdrawAmt = maxWithdraw.mul(toBN(2));

      let gasPrice;
      await web3.eth
        .getGasPrice()
        .then((res) => (gasPrice = web3.utils.toBN(res)));

      await web3.eth
        .getBalance(alice)
        .then((res) => (aliceBalanceBefore = web3.utils.toBN(res)));

      // expect successful withdraw of only 1 ETH instead of 2 ETH
      let receipt = await (
        await ethVault
          .connect(aliceSigner)
          ['withdraw(uint256)'](withdrawAmt.toString())
      ).wait();
      const gasUsed = receipt.gasUsed;

      if (gasUsed != null) {
        aliceBalanceBefore = await aliceBalanceBefore.sub(
          web3.utils.toBN(gasUsed.toString()).mul(gasPrice),
        );
      }

      await web3.eth
        .getBalance(alice)
        .then((res) => (aliceBalanceAfter = web3.utils.toBN(res)));

      // check that Alice didn't get WETH instead of native ETH
      await checkTokenBalances(
        [alice, ethVault.address],
        [ZERO_BN, ZERO_BN],
        wETHToken,
      );

      let vaults = await collateralAggregator.getUsedVaults(alice);
      vaults.includes(ethVault.address).should.be.equal(false);
    });
  });

  describe('Test unsettled collateral exposure usage', async () => {
    let usedAmount;

    it('Try to lock 20% of 100 FIL unsettled collateral exposure by Bob, validate collateral usage', async () => {
      usedAmount = bob_tFIL_locked.mul(toBN(20)).div(toBN(100));
      let ethAmount = await currencyController.convertToETH(
        hexFILString,
        usedAmount,
      );

      await collateralCaller.useUnsettledCollateral(
        bob,
        hexFILString,
        usedAmount,
      );

      let unsettledExp = await collateralAggregator.getTotalUnsettledExp(bob);
      unsettledExp.toString().should.be.equal(ethAmount.toString());
    });

    it('Try to use 100 FIL more unsettled collateral exposure by Bob, expect revert as there is no collateral available', async () => {
      let useAmount = bob_tFIL_locked;

      await expectRevert(
        collateralCaller.useUnsettledCollateral(bob, hexFILString, useAmount),
        'Not enough collateral',
      );
    });

    it('Try to lock max available amount of FIL unsettled exposure by Bob, validate collateral usage', async () => {
      let leftForUse = bob_tFIL_locked.sub(
        usedAmount.mul(toBN(150)).div(toBN(100)),
      );
      let useAmount = leftForUse.mul(toBN(100)).div(toBN(150));

      await collateralCaller.useUnsettledCollateral(
        bob,
        hexFILString,
        useAmount,
      );

      let initialDeposit = await currencyController.convertToETH(
        hexFILString,
        bob_tFIL_locked,
      );
      let expectedLock = initialDeposit.mul(toBN(100)).div(toBN(150));
      console.log(expectedLock.toString());

      let testLock = bob_tFIL_locked.div(toBN(150)).mul(toBN(100));
      console.log('testLock is ' + testLock.toString());

      let testUnsettledExp = await currencyController.convertToETH(
        hexFILString,
        '66666666666666666666',
      );
      console.log('testUnsettledExp is ' + testUnsettledExp.toString());

      testUnsettledExp = await currencyController.convertToETH(
        hexFILString,
        '66666666666666666600',
      );
      console.log('testUnsettledExp is ' + testUnsettledExp.toString());

      let unsettledExp = await collateralAggregator.getTotalUnsettledExp(bob);
      console.log('unsettledExp is ' + unsettledExp.toString());
      // console.log(initialDeposit.mul(toBN(100)).div(toBN(150)).toString());
      // unsettledExp.mul(toBN(150)).div(toBN(100)).toString().should.be.equal(initialDeposit.toString());

      withdrawable = await collateralAggregator.getMaxCollateralBookWidthdraw(
        bob,
      );
      withdrawable.toString().should.be.equal('0');
    });

    it('Try to withdraw 100 FIL from the vault by Bob, expect revert on withdrawal as all collateral is locked', async () => {
      const [, , bobSigner] = await ethers.getSigners();
      let withdrawAmt = bob_tFIL_locked;

      let coverage = await collateralAggregator.getUnsettledCoverage(bob);
      coverage.toString().should.be.equal('15000'); // should cover margin call

      await filVault
        .connect(bobSigner)
        ['withdraw(uint256)'](withdrawAmt.toString());

      // expect no change in tFIL token balances
      await checkTokenBalances(
        [bob, filVault.address],
        [ZERO_BN, bob_tFIL_locked],
        tFILToken,
      );
    });

    it('Try to release unsettled exposure for Alice, expect revert', async () => {
      let useAmount = decimalBase.mul(toBN('5')); // try to lock 5 FIL

      await expectRevert(
        collateralCaller.releaseUnsettledCollateral(
          alice,
          hexFILString,
          useAmount,
        ),
        overflowErrorMsg,
      );
    });

<<<<<<< HEAD
    it('Succesfully release all unsettled exposure for Bob, validate state changes', async () => {
      let filUnsettledExp = await collateralAggregator.getUnsettledCollateral(
=======
    it('Successfully release all unsettled exposure for Bob, validate state changes', async () => {
      let filUnsettledExp = await collateralAggregator.unsettledCollateral(
>>>>>>> 269a55a8
        bob,
        hexFILString,
      );

      await collateralCaller.releaseUnsettledCollateral(
        bob,
        hexFILString,
        filUnsettledExp,
      );

      let maxWithdraw =
        await collateralAggregator.getMaxCollateralBookWidthdraw(bob);
      let filAmount = await currencyController.convertFromETH(
        hexFILString,
        maxWithdraw,
      );
      filAmount.toString().should.be.equal(bob_tFIL_locked.toString());
    });
  });

  describe('Test collateral exposure usage in bilateral positions', async () => {
    let filAmount, ethAmount;
    let filRebalanceAmount, ethRebalanceAmount;

    it('Use collateral exposure for 30 FIL for Alice and Bob position, validate state changes', async () => {
      filAmount = decimalBase.mul(toBN('30'));
      filRebalanceAmount = filAmount.mul(toBN('150')).div(toBN('100'));

      ethAmount = await currencyController.convertToETH(
        hexFILString,
        filAmount,
      );
      ethRebalanceAmount = ethAmount.mul(toBN('150')).div(toBN('100'));
      console.log(ethRebalanceAmount.toString());

      await collateralCaller.useCollateral(
        bob,
        alice,
        hexFILString,
        filAmount,
        ZERO_BN,
        false,
      );

      let lockedCollateral = await filVault['getLockedCollateral(address)'](
        bob,
      );
      lockedCollateral
        .toString()
        .should.be.equal(filRebalanceAmount.toString());

      lockedCollateral = await filVault['getLockedCollateralInETH(address)'](
        bob,
      );
      lockedCollateral
        .toString()
        .should.be.equal(ethRebalanceAmount.toString());

      let vaults = await collateralAggregator.methods[
        'getUsedVaults(address,address)'
      ](alice, bob);
      vaults.includes(filVault.address).should.be.equal(true);

      let coverage = await collateralAggregator.getCoverage(alice, bob);
      coverage[0].toString().should.be.equal('0');
      coverage[1].toString().should.be.equal('15000');

      let ccyExp = await collateralAggregator.getCcyExposures(
        alice,
        bob,
        hexFILString,
      );
      ccyExp[0].toString().should.be.equal('0');
      ccyExp[1].toString().should.be.equal(filAmount.toString());
    });

    it('Settle collateral exposure for 30 FIL between Alice and Bob, validate state changes', async () => {
      await collateralCaller.settleCollateral(
        bob,
        alice,
        hexFILString,
        filAmount,
        ZERO_BN,
      );

      let ccyExp = await collateralAggregator.getCcyExposures(
        alice,
        bob,
        hexFILString,
      );
      ccyExp[0].toString().should.be.equal('0');
      ccyExp[1].toString().should.be.equal('0');
      ccyExp[2].toString().should.be.equal('0');
      ccyExp[3].toString().should.be.equal(filAmount.toString());

      let lockedCollateral = await filVault['getLockedCollateral(address)'](
        bob,
      );
      lockedCollateral
        .toString()
        .should.be.equal(filRebalanceAmount.toString());

      lockedCollateral = await filVault['getLockedCollateralInETH(address)'](
        bob,
      );
      lockedCollateral
        .toString()
        .should.be.equal(ethRebalanceAmount.toString());
    });

    it('Try to settle collateral exposure for 50 FIL between Alice and Bob, expect revert as there is no exposure to settle', async () => {
      filAmount = decimalBase.mul(toBN('50'));

      await expectRevert(
        collateralCaller.settleCollateral(
          alice,
          bob,
          hexFILString,
          filAmount,
          ZERO_BN,
        ),
        overflowErrorMsg,
      );
    });

    it('Try to release unsettled collateral exposure for 25 FIL between Alice and Bob, expect revert as there is no exposure to release', async () => {
      filAmount = decimalBase.mul(toBN('25'));

      await expectRevert(
        collateralCaller.releaseCollateral(
          alice,
          bob,
          hexFILString,
          filAmount,
          ZERO_BN,
          false,
        ),
        overflowErrorMsg,
      );
    });

    it('Successfully release collateral for 10 FIL between Alice and Bob, validate state changes and collateral rebalance', async () => {
      filAmount = decimalBase.mul(toBN('10'));
      ethAmount = await currencyController.convertToETH(
        hexFILString,
        filAmount,
      );

      await collateralCaller.releaseCollateral(
        bob,
        alice,
        hexFILString,
        filAmount,
        ZERO_BN,
        true,
      );

      let initialUse = decimalBase.mul(toBN('30'));
      let pvTarget = initialUse.sub(filAmount);

      let lockedTarget = pvTarget.mul(toBN('150')).div(toBN('100'));
      let lockedInETHTarget = await currencyController.convertToETH(
        hexFILString,
        lockedTarget,
      );

      let coverage = await collateralAggregator.getCoverage(alice, bob);
      coverage[0].toString().should.be.equal('0');
      coverage[1].toString().should.be.equal('15000');

      let lockedCollateral = await filVault['getLockedCollateral(address)'](
        bob,
      );
      lockedCollateral.toString().should.be.equal(lockedTarget.toString());

      lockedCollateral = await filVault['getLockedCollateralInETH(address)'](
        bob,
      );
      lockedCollateral.toString().should.be.equal(lockedInETHTarget.toString());

      let ccyExp = await collateralAggregator.getCcyExposures(
        bob,
        alice,
        hexFILString,
      );
      ccyExp[0].toString().should.be.equal('0');
      ccyExp[1].toString().should.be.equal('0');
      ccyExp[2].toString().should.be.equal(pvTarget.toString());
      ccyExp[3].toString().should.be.equal('0');
    });

    it('Update settled PV for Bob in position with Alice, validate state changes', async () => {
      let newPV = decimalBase.mul(toBN('25'));
      let prevPV = filAmount.mul(toBN('2'));

      await collateralCaller.updatePV(
        alice,
        bob,
        hexFILString,
        ZERO_BN,
        prevPV,
        ZERO_BN,
        newPV,
      );

      let lockedTarget = newPV.mul(toBN('150')).div(toBN('100'));
      let lockedCollateral = await filVault['getLockedCollateral(address)'](
        bob,
      );
      lockedCollateral.toString().should.be.equal(lockedTarget.toString());

      let coverage = await collateralAggregator.getCoverage(alice, bob);
      coverage[0].toString().should.be.equal('0');
      coverage[1].toString().should.be.equal('15000');

      let ccyExp = await collateralAggregator.getCcyExposures(
        bob,
        alice,
        hexFILString,
      );
      ccyExp[0].toString().should.be.equal('0');
      ccyExp[1].toString().should.be.equal('0');
      ccyExp[2].toString().should.be.equal(newPV.toString());
      ccyExp[3].toString().should.be.equal('0');
    });

    it("Try to update PV for Alice, expect revert as PV wasn't used for Alice", async () => {
      let prevPV = decimalBase.mul(toBN('10'));
      let newPV = filAmount.mul(toBN('11'));

      await expectRevert(
        collateralCaller.updatePV(
          alice,
          bob,
          hexFILString,
          prevPV,
          ZERO_BN,
          newPV,
          ZERO_BN,
        ),
        overflowErrorMsg,
      );
    });

    it('Use settled collateral for Alice, validate FIL exposure netting between Alice and Bob', async () => {
      const [, aliceSigner] = await ethers.getSigners();

      // Deposit 5 ETH for Alice in ETH. Check WETH balances
      let deposit = decimalBase.mul(toBN('5'));
      await (
        await ethVault
          .connect(aliceSigner)
          ['deposit(uint256)'](deposit.toString(), {
            value: deposit.toString(),
          })
      ).wait();

      await checkTokenBalances([ethVault.address], [deposit], wETHToken);

      let independentCollateral = await ethVault.getIndependentCollateral(
        alice,
      );
      independentCollateral.toString().should.be.equal(deposit.toString());

      filAmount = decimalBase.mul(toBN('35'));

      await collateralCaller.useCollateral(
        alice,
        bob,
        hexFILString,
        filAmount,
        ZERO_BN,
        true,
      );

      let ccyExp = await collateralAggregator.getCcyExposures(
        alice,
        bob,
        hexFILString,
      );
      let netResult = await netBilateralPVs(
        ccyExp[0],
        ccyExp[1],
        ccyExp[2],
        ccyExp[3],
      );

      let targetNetPVs = await currencyController.convertBulkToETH(
        hexFILString,
        netResult,
      );
      let actualNetPVs = await collateralAggregator.getNetAndTotalPV(
        alice,
        bob,
      );
      actualNetPVs[0].toString().should.be.equal(targetNetPVs[0].toString());
      actualNetPVs[1].toString().should.be.equal(targetNetPVs[1].toString());
      actualNetPVs[2].toString().should.be.equal(targetNetPVs[2].toString());
      actualNetPVs[3].toString().should.be.equal(targetNetPVs[3].toString());

      let lockedTarget = targetNetPVs[0].mul(toBN('150')).div(toBN('100'));
      let lockedCollateral = await ethVault['getLockedCollateral(address)'](
        alice,
      );
      lockedCollateral.toString().should.be.equal(lockedTarget.toString());

      let coverage = await collateralAggregator.getCoverage(alice, bob);
      console.log(coverage[0].toString());
      console.log(coverage[1].toString());
      coverage[0].toString().should.be.equal('15000');
      coverage[1].toString().should.be.equal('15000');
    });

    it('Use one more deal for 50 FIL for Alice, validate updated FIL exposures between Alice and Bob', async () => {
      const [, aliceSigner] = await ethers.getSigners();
      let depositAmount = decimalBase.mul(toBN('30')); // deposit 30 FIL as additional collateral

      await tFILToken.approveInternal(alice, filVault.address, depositAmount);
      await filVault
        .connect(aliceSigner)
        ['deposit(uint256)'](depositAmount.toString());

      filAmount = decimalBase.mul(toBN('50'));

      await collateralCaller.useCollateral(
        alice,
        bob,
        hexFILString,
        filAmount,
        ZERO_BN,
        true,
      );

      let ccyExp = await collateralAggregator.getCcyExposures(
        alice,
        bob,
        hexFILString,
      );
      let netResult = await netBilateralPVs(
        ccyExp[0],
        ccyExp[1],
        ccyExp[2],
        ccyExp[3],
      );

      let targetNetPVs = await currencyController.convertBulkToETH(
        hexFILString,
        netResult,
      );
      let actualNetPVs = await collateralAggregator.getNetAndTotalPV(
        alice,
        bob,
      );
      actualNetPVs[0].toString().should.be.equal(targetNetPVs[0].toString());
      actualNetPVs[1].toString().should.be.equal(targetNetPVs[1].toString());
      actualNetPVs[2].toString().should.be.equal(targetNetPVs[2].toString());
      actualNetPVs[3].toString().should.be.equal(targetNetPVs[3].toString());

      let lockedTarget = targetNetPVs[0].mul(toBN('150')).div(toBN('100'));
      let lockedCollateral = await ethVault['getLockedCollateral(address)'](
        alice,
      );

      let aliceDepositWETH = decimalBase.mul(toBN('5'));
      lockedCollateral.toString().should.be.equal(aliceDepositWETH.toString());

      let lockedDiff = lockedTarget.sub(aliceDepositWETH);
      lockedTarget = await currencyController.convertFromETH(
        hexFILString,
        lockedDiff,
      );
      console.log(lockedTarget.toString());

      lockedCollateral = await filVault['getLockedCollateral(address)'](alice);
      lockedCollateral.toString().should.be.equal(lockedTarget.toString());

      let coverage = await collateralAggregator.getCoverage(alice, bob);
      console.log(coverage[0].toString());
      console.log(coverage[1].toString());
    });
  });

  describe('Test collateral liquidations in bilateral positions', async () => {
    let filAmount, ethAmount;
    let filLiquidationAmount, ethLiquidationAmount;

    it('Liquidate a single deal for 50 FIL where Alice is the borrower, validate state changes', async () => {
      let alicePV = decimalBase.mul(toBN('35'));
      let bobPV = decimalBase.mul(toBN('25'));

      filAmount = decimalBase.mul(toBN('50'));
      filLiquidationAmount = filAmount.mul(toBN('120')).div(toBN('100'));
      ethLiquidationAmount = await currencyController.convertToETH(
        hexFILString,
        filLiquidationAmount,
      );

      await collateralCaller.liquidate(
        // liquidate 50 FIL deal and release
        alice,
        bob,
        hexFILString,
        filAmount,
        filAmount,
        true,
      );

      let ccyExp = await collateralAggregator.getCcyExposures(
        alice,
        bob,
        hexFILString,
      );
      ccyExp[0].toString().should.be.equal('0');
      ccyExp[1].toString().should.be.equal('0');
      ccyExp[2].toString().should.be.equal(alicePV.toString());
      ccyExp[3].toString().should.be.equal(bobPV.toString());

      let coverage = await collateralAggregator.getCoverage(alice, bob);
      coverage[0].toString().should.be.equal('15000');
      coverage[1].toString().should.be.equal('15000');
    });

    it('Try to liquidate too much PV for Bob, expect revert on liquidation', async () => {
      filAmount = decimalBase.mul(toBN('40'));

      await expectRevert(
        collateralCaller.liquidate(
          bob,
          alice,
          hexFILString,
          filAmount,
          filAmount,
          true,
        ),
        overflowErrorMsg,
      );
    });

    it('Liquidate a single deal for 25 FIL where Bob is borrower, validate state changes', async () => {
      filAmount = decimalBase.mul(toBN('25')); // liquidate existing PV
      filLiquidationAmount = filAmount.mul(toBN('120')).div(toBN('100'));
      ethLiquidationAmount = await currencyController.convertToETH(
        hexFILString,
        filLiquidationAmount,
      );

      await collateralCaller.liquidate(
        bob,
        alice,
        hexFILString,
        filAmount,
        filAmount,
        true,
      );

      let ccyExp = await collateralAggregator.getCcyExposures(
        bob,
        alice,
        hexFILString,
      );
      ccyExp[2].toString().should.be.equal('0');

      let coverage = await collateralAggregator.getCoverage(alice, bob);
      coverage[0].toString().should.be.equal('15000');
      coverage[1].toString().should.be.equal('0');
    });

    it('Try to liquidate empty PV for Bob, expect revert on release', async () => {
      filAmount = decimalBase.mul(toBN('5'));

      await expectRevert(
        collateralCaller.liquidate(
          bob,
          alice,
          hexFILString,
          filAmount,
          filAmount,
          true,
        ),
        overflowErrorMsg,
      );
    });
  });
});<|MERGE_RESOLUTION|>--- conflicted
+++ resolved
@@ -518,13 +518,8 @@
       );
     });
 
-<<<<<<< HEAD
-    it('Succesfully release all unsettled exposure for Bob, validate state changes', async () => {
+    it('Successfully release all unsettled exposure for Bob, validate state changes', async () => {
       let filUnsettledExp = await collateralAggregator.getUnsettledCollateral(
-=======
-    it('Successfully release all unsettled exposure for Bob, validate state changes', async () => {
-      let filUnsettledExp = await collateralAggregator.unsettledCollateral(
->>>>>>> 269a55a8
         bob,
         hexFILString,
       );
