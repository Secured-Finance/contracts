// SPDX-License-Identifier: MIT
pragma solidity ^0.6.12;
pragma experimental ABIEncoderV2;

import './Collateral.sol';

/// @title MoneyMarket Contract for Loans
contract MoneyMarket {
<<<<<<< HEAD
    event SetMoneyMarketBook(address indexed sender);
    event DelMoneyMarketBook(address indexed sender);
=======
    event SetMoneyMarketBook(address indexed addr);
    event DelMoneyMarketBook(address indexed addr);
>>>>>>> a9ba9a98
    event SetOneItem(address indexed addr, Side side, Ccy ccy, Term term, uint amt, uint rate, uint effectiveSec);
    event DelOneItem(address indexed addr, Side side, Ccy ccy, Term term);
    event TakeOneItem(address indexed addr, Side side, Ccy ccy, Term term, uint amt);

    enum Side {LEND, BORROW}
    enum Ccy {ETH, FIL, USDC}
    enum Term {_3m, _6m, _1y, _2y, _3y, _5y}

    uint256 internal constant NUMCCY = 3;
    uint256 internal constant NUMTERM = 6;
    uint256 internal constant NUMDF = 7; // numbef of discount factors
    uint256 internal constant BP = 10000; // basis point
    uint256 internal constant PCT = 100; // basis point
    uint256 internal constant MKTMAKELEVEL = 20; // 20% for market making

    struct MoneyMarketBook {
        MoneyMarketItem[NUMTERM][NUMCCY] lenders;
        MoneyMarketItem[NUMTERM][NUMCCY] borrowers;
        bool isValue;
    }

    struct MoneyMarketItem {
        Term term;
        uint256 amt;
        uint256 rate; // bps
        uint256 goodtil;
        bool isAvailable;
        address addr;
    }

    struct MoneyMarketInput {
        Term term;
        uint256 amt;
        uint256 rate;
    }

    // For mark to market
    struct DiscountFactor{
        uint256 df3m;
        uint256 df6m;
        uint256 df1y;
        uint256 df2y;
        uint256 df3y;
        uint256 df4y;
        uint256 df5y;
    }

    // keeps all the records
    // MoneyMarketBook [0] for ETH, [1] for FIL, [2] for USDC
    mapping(address => MoneyMarketBook) private moneyMarketMap;
    address[] private marketMakers;
    address private owner;

    // Contracts
    Collateral collateral;

    constructor() public {
        owner = msg.sender;
    }

    // set collateral contract address
    function setColAddr(address colAddr) public {
        require(msg.sender == owner, "only owner");
        collateral = Collateral(colAddr);
    }

    /// @notice Get the list of market makers address
    /// @return marketMakers
    function getMarketMakers() public view returns (address[] memory) {
        return marketMakers;
    }

    // helper to convert input data to MoneyMarketItem
    function inputToItem(MoneyMarketInput memory input, uint256 goodtil)
        private
        view
        returns (MoneyMarketItem memory)
    {
        MoneyMarketItem memory item;
        item.term = input.term;
        item.amt = input.amt;
        item.rate = input.rate;
        item.goodtil = goodtil;
        item.isAvailable = true;
        item.addr = msg.sender;
        return item;
    }

    // to be called by market makers for booking
    function setMoneyMarketBook(
        Ccy ccy,
        MoneyMarketInput[] memory lenders,
        MoneyMarketInput[] memory borrowers,
        uint256 effectiveSec
    ) public {
        MoneyMarketBook storage book = moneyMarketMap[msg.sender];
        MoneyMarketItem[NUMTERM] storage lenderTerms = book.lenders[uint256(ccy)];
        MoneyMarketItem[NUMTERM] storage borrowerTerms = book.borrowers[uint256(ccy)];
        uint256 lendersAmt = 0;
        uint256 borrowersAmt = 0;
        for (uint256 i = 0; i < lenders.length; i++) {
            Term term = lenders[i].term;
            MoneyMarketItem memory newItem = inputToItem(
                lenders[i],
                now + effectiveSec
            );
            lenderTerms[uint256(term)] = newItem;
            lendersAmt += lenders[i].amt;
        }
        for (uint256 i = 0; i < borrowers.length; i++) {
            Term term = borrowers[i].term;
            MoneyMarketItem memory newItem = inputToItem(
                borrowers[i],
                now + effectiveSec
            );
            borrowerTerms[uint256(term)] = newItem;
            borrowersAmt += borrowers[i].amt;
        }
        // check and use if collateral covers 20% of booking amt
        collateral.useCollateral(ccy, (lendersAmt + borrowersAmt) * MKTMAKELEVEL / PCT, msg.sender);
        if (!moneyMarketMap[msg.sender].isValue) marketMakers.push(msg.sender);
        book.isValue = true;
        emit SetMoneyMarketBook(msg.sender);
    }

    function delMoneyMarketBook() public {
        require(moneyMarketMap[msg.sender].isValue == true, 'MoneyMarketBook not found');
        moneyMarketMap[msg.sender].isValue = false;
        delete moneyMarketMap[msg.sender];
        for (uint256 i = 0; i < marketMakers.length; i++) {
            if (marketMakers[i] == msg.sender) delete marketMakers[i];
        } // marketMakers.length no change
        emit DelMoneyMarketBook(msg.sender);
    }

    function setOneItem(
        Side side,
        Ccy ccy,
        Term term,
        uint256 amt,
        uint256 rate,
        uint256 effectiveSec
    ) public {
<<<<<<< HEAD
        // TODO - check if collateral covers borrowers amt
=======
>>>>>>> a9ba9a98
        MoneyMarketBook storage book = moneyMarketMap[msg.sender];
        MoneyMarketItem[NUMTERM] storage terms;
        if (side == Side.LEND)
            terms = book.lenders[uint256(ccy)];
        else
            terms = book.borrowers[uint256(ccy)];
        MoneyMarketItem memory newItem = inputToItem(
            MoneyMarketInput(term, amt, rate),
            now + effectiveSec
        );
        terms[uint256(term)] = newItem;
<<<<<<< HEAD
=======
        // check and use if collateral covers booking amt
        collateral.useCollateral(ccy, amt * MKTMAKELEVEL / PCT, msg.sender);
>>>>>>> a9ba9a98
        if (!moneyMarketMap[msg.sender].isValue) marketMakers.push(msg.sender);
        book.isValue = true;
        emit SetOneItem(msg.sender, side, ccy, term, amt, rate, effectiveSec);
    }

    function getOneItem(
        address addr,
        Side side,
        Ccy ccy,
        Term term
    ) public view returns (MoneyMarketItem memory) {
        if (side == Side.LEND)
            return moneyMarketMap[addr].lenders[uint256(ccy)][uint256(term)];
        else return moneyMarketMap[addr].borrowers[uint256(ccy)][uint256(term)];
    }

    // TODO - maybe msg.sender only
    function delOneItem(
        address addr,
        Side side,
        Ccy ccy,
        Term term
    ) public {
        require(moneyMarketMap[addr].isValue == true, 'MoneyMarketBook not found');
        if (side == Side.LEND)
            delete moneyMarketMap[addr].lenders[uint256(ccy)][uint256(term)];
        else delete moneyMarketMap[addr].borrowers[uint256(ccy)][uint256(term)];
        collateral.releaseCollateral(ccy, moneyMarketMap[addr].lenders[uint256(ccy)][uint256(term)].amt * MKTMAKELEVEL / PCT, addr);
        emit DelOneItem(addr, side, ccy, term);
    }

    // to be called from Loan
    // take a deal, update amount, and return rates
    function takeOneItem(
        address addr,
        Side side,
        Ccy ccy,
        Term term,
        uint256 amt
    ) public returns (uint rate) {
        MoneyMarketBook memory book = moneyMarketMap[addr];
        require(book.isValue == true, 'MoneyMarketBook not found');
        MoneyMarketItem storage item;
        if (side == Side.LEND)
            item = moneyMarketMap[addr].lenders[uint256(ccy)][uint256(term)];
        else item = moneyMarketMap[addr].borrowers[uint256(ccy)][uint256(term)];
        if (!item.isAvailable)
            revert("no item found");
        if (item.goodtil < now) {
            delOneItem(addr, side, ccy, term);
            revert("Item expired");
        }
        if (item.amt < amt)
            revert ("Amount too large");
        item.amt -= amt; // update amount
        if (item.amt == 0)
            delOneItem(addr, side, ccy, term);
        emit TakeOneItem(addr, side, ccy, term, amt);
        return item.rate;
    }

    function getOneBook(address addr) public view returns (MoneyMarketBook memory) {
        return moneyMarketMap[addr];
    }

    function getAllBooks() public view returns (MoneyMarketBook[] memory) {
        MoneyMarketBook[] memory allBooks = new MoneyMarketBook[](marketMakers.length);
        for (uint256 i = 0; i < marketMakers.length; i++) {
            allBooks[i] = moneyMarketMap[marketMakers[i]];
        }
        return allBooks;
    }

    // priority on lower lend rate, higher borrow rate, larger amt
    function betterItem(
        MoneyMarketItem memory a,
        MoneyMarketItem memory b,
        Side side
    ) private pure returns (MoneyMarketItem memory) {
        if (!a.isAvailable) return b;
        if (!b.isAvailable) return a;
        if (a.rate == b.rate) return a.amt > b.amt ? a : b;
        if (side == Side.LEND) return a.rate < b.rate ? a : b;
        return a.rate > b.rate ? a : b; // Side.BORROW
    }

    function getBestBook() public view returns (MoneyMarketBook memory) {
        MoneyMarketBook memory book;
        for (uint256 i = 0; i < NUMCCY; i++) {
            for (uint256 j = 0; j < NUMTERM; j++) {
                for (uint256 k = 0; k < marketMakers.length; k++) {
                    book.lenders[i][j] = betterItem(
                        book.lenders[i][j],
                        moneyMarketMap[marketMakers[k]].lenders[i][j],
                        Side.LEND
                    );
                    book.borrowers[i][j] = betterItem(
                        book.borrowers[i][j],
                        moneyMarketMap[marketMakers[k]].borrowers[i][j],
                        Side.BORROW
                    );
                }
            }
        }
        book.isValue = true;
        return book;
    }

    function getLenderRates()
        public
        view
        returns (uint256[NUMTERM][NUMCCY] memory)
    {
        MoneyMarketBook memory bestBook = getBestBook();
        uint256[NUMTERM][NUMCCY] memory rates;
        for (uint256 i = 0; i < NUMCCY; i++) {
            for (uint256 j = 0; j < NUMTERM; j++) {
                rates[i][j] = bestBook.lenders[i][j].rate;
            }
        }
        return rates;
    }

    function getBorrowerRates()
        public
        view
        returns (uint256[NUMTERM][NUMCCY] memory)
    {
        MoneyMarketBook memory bestBook = getBestBook();
        uint256[NUMTERM][NUMCCY] memory rates;
        for (uint256 i = 0; i < NUMCCY; i++) {
            for (uint256 j = 0; j < NUMTERM; j++) {
                rates[i][j] = bestBook.borrowers[i][j].rate;
            }
        }
        return rates;
    }

    // to be called by Loan or Collateral for valuation
    function getMidRates()
        public
        view
        returns (uint256[NUMTERM][NUMCCY] memory)
    {
        MoneyMarketBook memory bestBook = getBestBook();
        uint256[NUMTERM][NUMCCY] memory rates;
        for (uint256 i = 0; i < NUMCCY; i++) {
            for (uint256 j = 0; j < NUMTERM; j++) {
                rates[i][j] =
                    (bestBook.lenders[i][j].rate +
                        bestBook.borrowers[i][j].rate) /
                    2;
            }
        }
        return rates;
    }

    // helper to generate DF
    function genDF(uint256[NUMDF] memory rates) private pure returns (DiscountFactor memory) {
        DiscountFactor memory df;
        // bootstrap in BasisPoint scale
        df.df3m = BP * BP / (BP + rates[0] * 90 / 360);
        df.df6m = BP * BP / (BP + rates[1] * 180 / 360);
        df.df1y = BP * BP / (BP + rates[2]);
        df.df2y = BP * (BP - rates[3] * df.df1y / BP) / (BP + rates[3]);
        df.df3y = BP * (BP - rates[4] * (df.df1y + df.df2y) / BP ) / (BP + rates[4]);
        df.df4y = BP * (BP - rates[5] * (df.df1y + df.df2y + df.df3y) / BP ) / (BP + rates[5]);
        df.df5y = BP * (BP - rates[6] * (df.df1y + df.df2y + df.df3y + df.df4y) / BP ) / (BP + rates[6]);
        return df;
    }

    function getDiscountFactors() public view returns (DiscountFactor[NUMCCY] memory) {
        uint256[NUMTERM][NUMCCY] memory mkt = getMidRates();
        uint256[NUMDF][NUMCCY] memory rates = [
            [mkt[0][0], mkt[0][1], mkt[0][2], mkt[0][3], mkt[0][4], (mkt[0][4] + mkt[0][5])/2, mkt[0][5]],
            [mkt[1][0], mkt[1][1], mkt[1][2], mkt[1][3], mkt[1][4], (mkt[1][4] + mkt[1][5])/2, mkt[1][5]],
            [mkt[2][0], mkt[2][1], mkt[2][2], mkt[2][3], mkt[2][4], (mkt[2][4] + mkt[2][5])/2, mkt[2][5]]
        ];
        DiscountFactor memory dfETH = genDF(rates[0]);
        DiscountFactor memory dfFIL = genDF(rates[1]);
        DiscountFactor memory dfUSDC = genDF(rates[2]);
        return [dfETH, dfFIL, dfUSDC];
    }
}<|MERGE_RESOLUTION|>--- conflicted
+++ resolved
@@ -6,13 +6,8 @@
 
 /// @title MoneyMarket Contract for Loans
 contract MoneyMarket {
-<<<<<<< HEAD
-    event SetMoneyMarketBook(address indexed sender);
-    event DelMoneyMarketBook(address indexed sender);
-=======
     event SetMoneyMarketBook(address indexed addr);
     event DelMoneyMarketBook(address indexed addr);
->>>>>>> a9ba9a98
     event SetOneItem(address indexed addr, Side side, Ccy ccy, Term term, uint amt, uint rate, uint effectiveSec);
     event DelOneItem(address indexed addr, Side side, Ccy ccy, Term term);
     event TakeOneItem(address indexed addr, Side side, Ccy ccy, Term term, uint amt);
@@ -156,10 +151,6 @@
         uint256 rate,
         uint256 effectiveSec
     ) public {
-<<<<<<< HEAD
-        // TODO - check if collateral covers borrowers amt
-=======
->>>>>>> a9ba9a98
         MoneyMarketBook storage book = moneyMarketMap[msg.sender];
         MoneyMarketItem[NUMTERM] storage terms;
         if (side == Side.LEND)
@@ -171,11 +162,8 @@
             now + effectiveSec
         );
         terms[uint256(term)] = newItem;
-<<<<<<< HEAD
-=======
         // check and use if collateral covers booking amt
         collateral.useCollateral(ccy, amt * MKTMAKELEVEL / PCT, msg.sender);
->>>>>>> a9ba9a98
         if (!moneyMarketMap[msg.sender].isValue) marketMakers.push(msg.sender);
         book.isValue = true;
         emit SetOneItem(msg.sender, side, ccy, term, amt, rate, effectiveSec);
