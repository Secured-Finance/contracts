--- conflicted
+++ resolved
@@ -13,12 +13,7 @@
  *
  * Contract linked to all product based contracts (ex. Loan, Swap, etc), and Collateral Aggregator contract.
  */
-<<<<<<< HEAD
-contract CloseOutNetting is ICloseOutNetting, MixinAddressResolver, Ownable {
-=======
 contract CloseOutNetting is ICloseOutNetting, MixinAddressResolver {
-    using SafeMath for uint256;
->>>>>>> 77aa9abf
     using Address for address;
     using CloseOut for CloseOut.Payment;
 
