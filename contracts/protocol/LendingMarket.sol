// SPDX-License-Identifier: MIT
pragma solidity ^0.8.9;

// interfaces
import {ILendingMarket} from "./interfaces/ILendingMarket.sol";
// libraries
import {Contracts} from "./libraries/Contracts.sol";
import {OrderBookLogic} from "./libraries/logics/OrderBookLogic.sol";
import {RoundingUint256} from "./libraries/math/RoundingUint256.sol";
// mixins
import {MixinAddressResolver} from "./mixins/MixinAddressResolver.sol";
// types
import {ProtocolTypes} from "./types/ProtocolTypes.sol";
// utils
import {Pausable} from "./utils/Pausable.sol";
import {Proxyable} from "./utils/Proxyable.sol";
// storages
import {LendingMarketStorage as Storage, ItayoseLog} from "./storages/LendingMarketStorage.sol";

/**
 * @notice Implements the module that allows lending market participants to create/cancel market orders,
 * and also provides a future value calculation module.
 *
 * For updates, this contract is basically called from `LendingMarketController.sol`instead of being called \
 * directly by the user.
 *
 * @dev The market orders is stored in structured red-black trees and doubly linked lists in each node.
 */
contract LendingMarket is ILendingMarket, MixinAddressResolver, Pausable, Proxyable {
    using RoundingUint256 for uint256;

    uint256 private constant PRE_ORDER_PERIOD = 7 days;
    uint256 private constant ITAYOSE_PERIOD = 1 hours;

    /**
     * @notice Modifier to make a function callable only by order maker.
     * @param _orderId Market order id
     */
    modifier onlyMaker(address user, uint48 _orderId) {
        (, , , address maker, , , ) = getOrder(_orderId);
        require(maker != address(0), "Order not found");
        require(user == maker, "Caller is not the maker");
        _;
    }

    /**
     * @notice Modifier to check if the market is opened.
     */
    modifier ifOpened() {
        require(isOpened(), "Market is not opened");
        _;
    }

    /**
     * @notice Modifier to check if the market is matured.
     */
    modifier ifMatured() {
        require(isMatured(), "Market is not matured");
        _;
    }

    modifier ifItayosePeriod() {
        require(isItayosePeriod(), "Not in the Itayose period");
        _;
    }

    modifier ifPreOrderPeriod() {
        require(isPreOrderPeriod(), "Not in the pre-order period");
        _;
    }

    /**
     * @notice Initializes the contract.
     * @dev Function is invoked by the proxy contract when the contract is added to the ProxyController.
     * @param _resolver The address of the Address Resolver contract
     * @param _ccy The main currency for the order book
     * @param _maturity The initial maturity of the market
     * @param _openingDate The timestamp when the market opens
     */
    function initialize(
        address _resolver,
        bytes32 _ccy,
        uint256 _maturity,
        uint256 _openingDate
    ) public initializer onlyBeacon {
        registerAddressResolver(_resolver);

        Storage.slot().ccy = _ccy;
        Storage.slot().maturity = _maturity;
        Storage.slot().openingDate = _openingDate;

        if (block.timestamp >= (_openingDate - ITAYOSE_PERIOD)) {
            Storage.slot().isReady[Storage.slot().maturity] = true;
        }

        buildCache();
    }

    // @inheritdoc MixinAddressResolver
    function requiredContracts() public pure override returns (bytes32[] memory contracts) {
        contracts = new bytes32[](1);
        contracts[0] = Contracts.LENDING_MARKET_CONTROLLER;
    }

    // @inheritdoc MixinAddressResolver
    function acceptedContracts() public pure override returns (bytes32[] memory contracts) {
        contracts = new bytes32[](1);
        contracts[0] = Contracts.LENDING_MARKET_CONTROLLER;
    }

    /**
     * @notice Gets the market data.
     * @return market The market data
     */
    function getMarket() external view override returns (Market memory market) {
        return
            Market({
                ccy: Storage.slot().ccy,
                maturity: Storage.slot().maturity,
                openingDate: Storage.slot().openingDate,
                borrowUnitPrice: OrderBookLogic.getLowestBorrowingUnitPrice(),
                lendUnitPrice: OrderBookLogic.getHighestLendingUnitPrice(),
                midUnitPrice: getMidUnitPrice(),
                openingUnitPrice: Storage.slot().openingUnitPrices[Storage.slot().maturity],
                isReady: isReady()
            });
    }

    /**
     * @notice Gets the highest borrow price per future value.
     * @return The highest borrow price per future value
     */
    function getBorrowUnitPrice() external view override returns (uint256) {
        return OrderBookLogic.getLowestBorrowingUnitPrice();
    }

    /**
     * @notice Gets the lowest lend price per future value.
     * @return The lowest lend price per future value
     */
    function getLendUnitPrice() external view override returns (uint256) {
        return OrderBookLogic.getHighestLendingUnitPrice();
    }

    /**
     * @notice Gets the mid price per future value.
     * @return The mid price per future value
     */
    function getMidUnitPrice() public view override returns (uint256) {
        uint256 borrowUnitPrice = OrderBookLogic.getLowestBorrowingUnitPrice();
        uint256 lendUnitPrice = OrderBookLogic.getHighestLendingUnitPrice();
        return (borrowUnitPrice + lendUnitPrice).div(2);
    }

    /**
     * @notice Gets the order book of borrow.
     * @param _limit Max limit to get unit prices
     * @return unitPrices The array of borrow unit prices
     */
    function getBorrowOrderBook(uint256 _limit)
        external
        view
        override
        returns (
            uint256[] memory unitPrices,
            uint256[] memory amounts,
            uint256[] memory quantities
        )
    {
        return OrderBookLogic.getBorrowOrderBook(_limit);
    }

    /**
     * @notice Gets the order book of lend.
     * @param _limit Max limit to get unit prices
     * @return unitPrices The array of lending unit prices
     */
    function getLendOrderBook(uint256 _limit)
        external
        view
        override
        returns (
            uint256[] memory unitPrices,
            uint256[] memory amounts,
            uint256[] memory quantities
        )
    {
        return OrderBookLogic.getLendOrderBook(_limit);
    }

    /**
     * @notice Gets the current market maturity.
     * @return maturity The market maturity
     */
    function getMaturity() external view override returns (uint256 maturity) {
        return Storage.slot().maturity;
    }

    /**
     * @notice Gets the market currency.
     * @return currency The market currency
     */
    function getCurrency() external view override returns (bytes32 currency) {
        return Storage.slot().ccy;
    }

    /**
     * @notice Gets the market opening date.
     * @return openingDate The market opening date
     */
    function getOpeningDate() external view override returns (uint256 openingDate) {
        return Storage.slot().openingDate;
    }

    /**
     * @notice Gets the market opening unit price.
     * @return openingUnitPrices The market opening unit price
     */
    function getOpeningUnitPrice() external view override returns (uint256 openingUnitPrices) {
        return Storage.slot().openingUnitPrices[Storage.slot().maturity];
    }

    /**
     * @notice Gets if the market is ready.
     * @return The boolean if the market is ready or not
     */
    function isReady() public view override returns (bool) {
        return Storage.slot().isReady[Storage.slot().maturity];
    }

    /**
     * @notice Gets if the market is matured.
     * @return The boolean if the market is matured or not
     */
    function isMatured() public view override returns (bool) {
        return block.timestamp >= Storage.slot().maturity;
    }

    /**
     * @notice Gets if the market is opened.
     * @return The boolean if the market is opened or not
     */
    function isOpened() public view override returns (bool) {
        return
            Storage.slot().isReady[Storage.slot().maturity] &&
            !isMatured() &&
            block.timestamp >= Storage.slot().openingDate;
    }

    /**
     * @notice Gets if the market is under the Itayose period.
     * @return The boolean if the market is under the Itayose period.
     */
    function isItayosePeriod() public view returns (bool) {
        return
            block.timestamp >= (Storage.slot().openingDate - ITAYOSE_PERIOD) &&
            !Storage.slot().isReady[Storage.slot().maturity];
    }

    /**
     * @notice Gets if the market is under the pre-order period.
     * @return The boolean if the market is under the pre-order period.
     */
    function isPreOrderPeriod() public view override returns (bool) {
        return
            block.timestamp >= (Storage.slot().openingDate - PRE_ORDER_PERIOD) &&
            block.timestamp < (Storage.slot().openingDate - ITAYOSE_PERIOD);
    }

    /**
     * @notice Gets the market order from the order book.
     * @param _orderId The market order id
     * @return side Order position type, Borrow or Lend
     * @return unitPrice Amount of interest unit price
     * @return maturity The maturity of the selected order
     * @return maker The order maker
     * @return amount Order amount
     * @return timestamp Timestamp when the order was created
     * @return isPreOrder The boolean if the order is a pre-order.
     */
    function getOrder(uint48 _orderId)
        public
        view
        override
        returns (
            ProtocolTypes.Side side,
            uint256 unitPrice,
            uint256 maturity,
            address maker,
            uint256 amount,
            uint256 timestamp,
            bool isPreOrder
        )
    {
        return OrderBookLogic.getOrder(_orderId);
    }

    /**
     * @notice Calculates and gets the active and inactive amounts from the user orders of lending deals.
     * @param _user User's address
     * @return activeAmount The total amount of active order on the order book
     * @return inactiveAmount The total amount of inactive orders filled on the order book
     * @return inactiveFutureValue The total future value amount of inactive orders filled on the order book
     * @return maturity The maturity of market that orders were placed.
     */
    function getTotalAmountFromLendOrders(address _user)
        external
        view
        override
        returns (
            uint256 activeAmount,
            uint256 inactiveAmount,
            uint256 inactiveFutureValue,
            uint256 maturity
        )
    {
        return OrderBookLogic.getTotalAmountFromLendOrders(_user);
    }

    /**
     * @notice Calculates and gets the active and inactive amounts from the user orders of borrowing deals.
     * @param _user User's address
     * @return activeAmount The total amount of active order on the order book
     * @return inactiveAmount The total amount of inactive orders filled on the order book
     * @return inactiveFutureValue The total future value amount of inactive orders filled on the order book
     * @return maturity The maturity of market that orders were placed.
     */
    function getTotalAmountFromBorrowOrders(address _user)
        external
        view
        override
        returns (
            uint256 activeAmount,
            uint256 inactiveAmount,
            uint256 inactiveFutureValue,
            uint256 maturity
        )
    {
        return OrderBookLogic.getTotalAmountFromBorrowOrders(_user);
    }

    /**
     * @notice Gets active and inactive order IDs in the lending order book
     * @param _user User's address
     */
    function getLendOrderIds(address _user)
        external
        view
        override
        returns (uint48[] memory activeOrderIds, uint48[] memory inActiveOrderIds)
    {
        (activeOrderIds, inActiveOrderIds) = OrderBookLogic.getLendOrderIds(_user);
    }

    /**
     * @notice Gets active and inactive order IDs in the borrowing order book
     * @param _user User's address
     */
    function getBorrowOrderIds(address _user)
        external
        view
        override
        returns (uint48[] memory activeOrderIds, uint48[] memory inActiveOrderIds)
    {
        (activeOrderIds, inActiveOrderIds) = OrderBookLogic.getBorrowOrderIds(_user);
    }

    /**
     * @notice Estimates the filled amount at the time of order creation on the order book
     * using the future value amount.
     * @param _side Order position type, Borrow or Lend
     * @param _futureValue Future value amount
     * @return amount The estimated amount in the present value that is filled on the order book
     */
    function estimateFilledAmount(ProtocolTypes.Side _side, uint256 _futureValue)
        external
        view
        override
        returns (uint256 amount)
    {
        return OrderBookLogic.estimateFilledAmount(_side, _futureValue);
    }

    /**
     * @notice Opens market
     * @param _maturity The new maturity
     * @param _openingDate The timestamp when the market opens
     * @return prevMaturity The previous maturity updated
     */
    function openMarket(uint256 _maturity, uint256 _openingDate)
        external
        override
        ifMatured
        onlyAcceptedContracts
        returns (uint256 prevMaturity)
    {
        prevMaturity = Storage.slot().maturity;
        Storage.slot().maturity = _maturity;
        Storage.slot().openingDate = _openingDate;

        emit MarketOpened(_maturity, prevMaturity);
    }

    /**
     * @notice Cancels the order.
     * @param _user User address
     * @param _orderId Market order id
     */
    function cancelOrder(address _user, uint48 _orderId)
        external
        override
        onlyMaker(_user, _orderId)
        whenNotPaused
        onlyAcceptedContracts
    {
        (ProtocolTypes.Side side, uint256 removedAmount, uint256 unitPrice) = OrderBookLogic
            .removeOrder(_user, _orderId);

        emit OrderCanceled(
            _orderId,
            _user,
            side,
            Storage.slot().ccy,
            Storage.slot().maturity,
            removedAmount,
            unitPrice
        );
    }

    /**
     * @notice Cleans up own orders to remove order ids that are already filled on the order book.
     * @dev The order list per user is not updated in real-time when an order is filled.
     * This function removes the filled order from that order list per user to reduce gas costs
     * for lazy evaluation if the collateral is enough or not.
     *
     * @param _user User address
     * @return activeLendOrderCount The total amount of active lend order on the order book
     * @return activeBorrowOrderCount The total amount of active borrow order on the order book
     * @return removedLendOrderFutureValue The total FV amount of the removed lend order amount from the order book
     * @return removedBorrowOrderFutureValue The total FV amount of the removed borrow order amount from the order book
     * @return removedLendOrderAmount The total PV amount of the removed lend order amount from the order book
     * @return removedBorrowOrderAmount The total PV amount of the removed borrow order amount from the order book
     * @return maturity The maturity of the removed orders
     */
    function cleanUpOrders(address _user)
        external
        override
        returns (
            uint256 activeLendOrderCount,
            uint256 activeBorrowOrderCount,
            uint256 removedLendOrderFutureValue,
            uint256 removedBorrowOrderFutureValue,
            uint256 removedLendOrderAmount,
            uint256 removedBorrowOrderAmount,
            uint256 maturity
        )
    {
        maturity = Storage.slot().userCurrentMaturities[_user];

        uint48[] memory lendOrderIds;
        uint48[] memory borrowOrderIds;

        (
            lendOrderIds,
            activeLendOrderCount,
            removedLendOrderFutureValue,
            removedLendOrderAmount
        ) = OrderBookLogic.cleanLendOrders(_user);

        (
            borrowOrderIds,
            activeBorrowOrderCount,
            removedBorrowOrderFutureValue,
            removedBorrowOrderAmount
        ) = OrderBookLogic.cleanBorrowOrders(_user);

        if (removedLendOrderAmount > 0) {
            emit OrdersCleaned(
                lendOrderIds,
                _user,
                ProtocolTypes.Side.LEND,
                Storage.slot().ccy,
                Storage.slot().maturity
            );
        }

        if (removedBorrowOrderAmount > 0) {
            emit OrdersCleaned(
                borrowOrderIds,
                _user,
                ProtocolTypes.Side.BORROW,
                Storage.slot().ccy,
                Storage.slot().maturity
            );
        }
    }

    /**
     * @notice Creates the order. Takes the order if the order is matched,
     * and places new order if not match it.
     * @param _side Order position type, Borrow or Lend
     * @param _user User's address
     * @param _amount Amount of funds the maker wants to borrow/lend
     * @param _unitPrice Amount of unit price taker wish to borrow/lend
     * @param _circuitBreakerLimitRange Rate limit range for the circuit breaker
     * @return filledOrder User's Filled order of the user
     * @return partiallyFilledOrder Partially filled order on the order book
     */
    function createOrder(
        ProtocolTypes.Side _side,
        address _user,
        uint256 _amount,
        uint256 _unitPrice,
        uint256 _circuitBreakerLimitRange
    )
        external
        override
        whenNotPaused
        onlyAcceptedContracts
        ifOpened
        returns (FilledOrder memory filledOrder, PartiallyFilledOrder memory partiallyFilledOrder)
    {
        require(_amount > 0, "Amount is zero");
        _updateUserMaturity(_user);

        (bool isFilled, uint256 executedUnitPrice, bool ignoreRemainingAmount) = OrderBookLogic
            .checkCircuitBreakerThreshold(_side, _unitPrice, _circuitBreakerLimitRange);

        if (isFilled) {
            (filledOrder, partiallyFilledOrder) = _takeOrder(
                _side,
                _user,
                _amount,
                executedUnitPrice,
                ignoreRemainingAmount
            );
        } else if (!ignoreRemainingAmount) {
            _makeOrder(_side, _user, _amount, executedUnitPrice, false);
        } else {
            emit OrderBlockedByCircuitBreaker(
                _user,
                Storage.slot().ccy,
                _side,
                Storage.slot().maturity,
                executedUnitPrice
            );
        }
    }

    /**
     * @notice Creates a pre-order. A pre-order will only be accepted from 168 hours (7 days) to 1 hour
     * before the market opens (Pre-order period). At the end of this period, Itayose will be executed.
     *
     * @param _side Order position type, Borrow or Lend
     * @param _amount Amount of funds the maker wants to borrow/lend
     * @param _unitPrice Amount of unit price taker wish to borrow/lend
     */
    function createPreOrder(
        ProtocolTypes.Side _side,
        address _user,
        uint256 _amount,
        uint256 _unitPrice
    ) external override whenNotPaused onlyAcceptedContracts ifPreOrderPeriod {
        require(_amount > 0, "Amount is zero");

        _updateUserMaturity(_user);

        if (
            (_side == ProtocolTypes.Side.LEND && OrderBookLogic.hasBorrowOrder(_user)) ||
            (_side == ProtocolTypes.Side.BORROW && OrderBookLogic.hasLendOrder(_user))
        ) {
            revert("Opposite side order exists");
        }

        _makeOrder(_side, _user, _amount, _unitPrice, true);
    }

    /**
     * @notice Unwinds lending or borrowing positions by a specified future value amount.
     * @param _side Order position type, Borrow or Lend
     * @param _user User's address
     * @param _futureValue Amount of future value unwound
     * @param _circuitBreakerLimitRange Rate limit range for the circuit breaker
     * @return filledOrder User's Filled order of the user
     * @return partiallyFilledOrder Partially filled order
     */
    function unwind(
        ProtocolTypes.Side _side,
        address _user,
        uint256 _futureValue,
        uint256 _circuitBreakerLimitRange
    )
        external
        override
        whenNotPaused
        onlyAcceptedContracts
        ifOpened
        returns (FilledOrder memory filledOrder, PartiallyFilledOrder memory partiallyFilledOrder)
    {
        require(_futureValue > 0, "Can't place empty future value amount");
        return _unwind(_side, _user, _futureValue, _circuitBreakerLimitRange);
    }

    /**
     * @notice Executes Itayose to aggregate pre-orders and determine the opening unit price.
     * After this action, the market opens.
     * @dev If the opening date had already passed when this contract was created, this Itayose need not be executed.
     * @return openingUnitPrice The opening price when Itayose is executed
     * @return totalOffsetAmount The total filled amount when Itayose is executed
     * @return openingDate The timestamp when the market opens
     * @return partiallyFilledLendingOrder Partially filled lending order on the order book
     * @return partiallyFilledBorrowingOrder Partially filled borrowing order on the order book
     */
    function executeItayoseCall()
        external
        override
        whenNotPaused
        onlyAcceptedContracts
        ifItayosePeriod
        returns (
            uint256 openingUnitPrice,
            uint256 totalOffsetAmount,
            uint256 openingDate,
            PartiallyFilledOrder memory partiallyFilledLendingOrder,
            PartiallyFilledOrder memory partiallyFilledBorrowingOrder
        )
    {
        uint256 lastLendUnitPrice;
        uint256 lastBorrowUnitPrice;

        (
            openingUnitPrice,
            lastLendUnitPrice,
            lastBorrowUnitPrice,
            totalOffsetAmount
        ) = OrderBookLogic.getOpeningUnitPrice();

        if (totalOffsetAmount > 0) {
            ProtocolTypes.Side[2] memory sides = [
                ProtocolTypes.Side.LEND,
                ProtocolTypes.Side.BORROW
            ];

            for (uint256 i; i < sides.length; i++) {
                ProtocolTypes.Side partiallyFilledOrderSide;
                (
                    ,
                    ,
                    ,
                    uint48 partiallyFilledOrderId,
                    address partiallyFilledMaker,
                    uint256 partiallyFilledAmount,
                    uint256 partiallyFilledFutureValue,

                ) = OrderBookLogic.dropOrders(sides[i], totalOffsetAmount, 0, 0);

                if (partiallyFilledFutureValue > 0) {
                    if (sides[i] == ProtocolTypes.Side.LEND) {
                        partiallyFilledOrderSide = ProtocolTypes.Side.BORROW;
                        partiallyFilledBorrowingOrder.maker = partiallyFilledMaker;
                        partiallyFilledBorrowingOrder.amount = partiallyFilledAmount;
                        partiallyFilledBorrowingOrder.futureValue = partiallyFilledFutureValue;
                    } else {
                        partiallyFilledOrderSide = ProtocolTypes.Side.LEND;
                        partiallyFilledLendingOrder.maker = partiallyFilledMaker;
                        partiallyFilledLendingOrder.amount = partiallyFilledAmount;
                        partiallyFilledLendingOrder.futureValue = partiallyFilledFutureValue;
                    }

                    emit OrderPartiallyTaken(
                        partiallyFilledOrderId,
                        partiallyFilledMaker,
                        partiallyFilledOrderSide,
                        Storage.slot().ccy,
                        Storage.slot().maturity,
                        partiallyFilledAmount,
                        partiallyFilledFutureValue
                    );
                }
            }

            emit ItayoseExecuted(
                Storage.slot().ccy,
                Storage.slot().maturity,
                openingUnitPrice,
                lastLendUnitPrice,
                lastBorrowUnitPrice,
                totalOffsetAmount
            );
        }

        Storage.slot().isReady[Storage.slot().maturity] = true;
        Storage.slot().openingUnitPrices[Storage.slot().maturity] = openingUnitPrice;
        Storage.slot().itayoseLogs[Storage.slot().maturity] = ItayoseLog(
            lastLendUnitPrice,
            lastBorrowUnitPrice
        );
        openingDate = Storage.slot().openingDate;
    }

    /**
     * @notice Pauses the lending market.
     */
    function pauseMarket() external override onlyAcceptedContracts {
        _pause();
    }

    /**
     * @notice Unpauses the lending market.
     */
    function unpauseMarket() external override onlyAcceptedContracts {
        _unpause();
    }

    function _updateUserMaturity(address _user) private {
        uint256 userMaturity = Storage.slot().userCurrentMaturities[_user];
        require(
            userMaturity == Storage.slot().maturity ||
                (userMaturity != Storage.slot().maturity &&
                    Storage.slot().activeLendOrderIds[_user].length == 0 &&
                    Storage.slot().activeBorrowOrderIds[_user].length == 0),
            "Order found in past maturity"
        );

        if (userMaturity != Storage.slot().maturity) {
            Storage.slot().userCurrentMaturities[_user] = Storage.slot().maturity;
        }
    }

    /**
     * @notice Makes new market order.
     * @param _side Order position type, Borrow or Lend
     * @param _user User's address
     * @param _amount Amount of funds the maker wants to borrow/lend
     * @param _unitPrice Preferable interest unit price
     */
    function _makeOrder(
        ProtocolTypes.Side _side,
        address _user,
        uint256 _amount,
        uint256 _unitPrice,
        bool _isPreOrder
    ) private returns (uint48 orderId) {
        orderId = OrderBookLogic.insertOrder(_side, _user, _amount, _unitPrice);
        if (_isPreOrder) {
            Storage.slot().isPreOrder[orderId] = true;
        }

        emit OrderMade(
            orderId,
            _user,
            _side,
            Storage.slot().ccy,
            Storage.slot().maturity,
            _amount,
            _unitPrice,
            _isPreOrder
        );
    }

    /**
     * @notice Takes the market order.
     * @param _side Order position type, Borrow or Lend
     * @param _user User's address
     * @param _amount Amount of funds the maker wants to borrow/lend
     * @param _unitPrice Amount of unit price taken
     * @param _ignoreRemainingAmount Boolean for whether to ignore the remaining amount after taking orders
     */
    function _takeOrder(
        ProtocolTypes.Side _side,
        address _user,
        uint256 _amount,
        uint256 _unitPrice,
        bool _ignoreRemainingAmount
    )
        private
        returns (FilledOrder memory filledOrder, PartiallyFilledOrder memory partiallyFilledOrder)
    {
        uint48 partiallyFilledOrderId;
        uint256 remainingAmount;

        (
            filledOrder.unitPrice,
            ,
            filledOrder.futureValue,
            partiallyFilledOrderId,
            partiallyFilledOrder.maker,
            partiallyFilledOrder.amount,
            partiallyFilledOrder.futureValue,
            remainingAmount
        ) = OrderBookLogic.dropOrders(_side, _amount, 0, _unitPrice);

        filledOrder.amount = _amount - remainingAmount;

        if (partiallyFilledOrder.futureValue > 0) {
            emit OrderPartiallyTaken(
                partiallyFilledOrderId,
                partiallyFilledOrder.maker,
                _side == ProtocolTypes.Side.LEND
                    ? ProtocolTypes.Side.BORROW
                    : ProtocolTypes.Side.LEND,
                Storage.slot().ccy,
                Storage.slot().maturity,
                partiallyFilledOrder.amount,
                partiallyFilledOrder.futureValue
            );
        }

        if (remainingAmount > 0) {
            if (_ignoreRemainingAmount) {
                filledOrder.ignoredAmount = remainingAmount;
                emit OrdersTaken(
                    _user,
                    _side,
                    Storage.slot().ccy,
                    Storage.slot().maturity,
                    filledOrder.amount,
                    filledOrder.unitPrice,
                    filledOrder.futureValue
                );
            } else {
                // Make a new order for the remaining amount of input
<<<<<<< HEAD
                uint48 orderId = _makeOrder(_side, _user, remainingAmount, _unitPrice);
                emit OrdersTakenPartially(
                    orderId,
                    _user,
                    _side,
                    Storage.slot().ccy,
                    Storage.slot().maturity,
                    filledOrder.amount,
                    _amount,
                    filledOrder.unitPrice,
                    filledOrder.futureValue
                );
=======
                _makeOrder(_side, _user, remainingAmount, _unitPrice, false);
>>>>>>> bc9cabeb
            }
        } else {
            emit OrdersTaken(
                _user,
                _side,
                Storage.slot().ccy,
                Storage.slot().maturity,
                filledOrder.amount,
                filledOrder.unitPrice,
                filledOrder.futureValue
            );
        }
    }

    function _unwind(
        ProtocolTypes.Side _side,
        address _user,
        uint256 _futureValue,
        uint256 _circuitBreakerLimitRange
    )
        private
        returns (FilledOrder memory filledOrder, PartiallyFilledOrder memory partiallyFilledOrder)
    {
        (bool isFilled, uint256 executedUnitPrice, ) = OrderBookLogic.checkCircuitBreakerThreshold(
            _side,
            0,
            _circuitBreakerLimitRange
        );

        if (isFilled) {
            uint48 partiallyFilledOrderId;

            (
                filledOrder.unitPrice,
                filledOrder.amount,
                filledOrder.futureValue,
                partiallyFilledOrderId,
                partiallyFilledOrder.maker,
                partiallyFilledOrder.amount,
                partiallyFilledOrder.futureValue,

            ) = OrderBookLogic.dropOrders(_side, 0, _futureValue, executedUnitPrice);

            emit OrdersTaken(
                _user,
                _side,
                Storage.slot().ccy,
                Storage.slot().maturity,
                filledOrder.amount,
                filledOrder.unitPrice,
                filledOrder.futureValue
            );

            if (partiallyFilledOrder.futureValue > 0) {
                emit OrderPartiallyTaken(
                    partiallyFilledOrderId,
                    partiallyFilledOrder.maker,
                    _side == ProtocolTypes.Side.LEND
                        ? ProtocolTypes.Side.BORROW
                        : ProtocolTypes.Side.LEND,
                    Storage.slot().ccy,
                    Storage.slot().maturity,
                    partiallyFilledOrder.amount,
                    partiallyFilledOrder.futureValue
                );
            }
        } else {
            emit OrderBlockedByCircuitBreaker(
                _user,
                Storage.slot().ccy,
                _side,
                Storage.slot().maturity,
                executedUnitPrice
            );
        }
    }
}<|MERGE_RESOLUTION|>--- conflicted
+++ resolved
@@ -820,8 +820,7 @@
                 );
             } else {
                 // Make a new order for the remaining amount of input
-<<<<<<< HEAD
-                uint48 orderId = _makeOrder(_side, _user, remainingAmount, _unitPrice);
+                uint48 orderId = _makeOrder(_side, _user, remainingAmount, _unitPrice, false);
                 emit OrdersTakenPartially(
                     orderId,
                     _user,
@@ -833,9 +832,6 @@
                     filledOrder.unitPrice,
                     filledOrder.futureValue
                 );
-=======
-                _makeOrder(_side, _user, remainingAmount, _unitPrice, false);
->>>>>>> bc9cabeb
             }
         } else {
             emit OrdersTaken(
