--- conflicted
+++ resolved
@@ -1,10 +1,7 @@
 // SPDX-License-Identifier: MIT
 pragma solidity ^0.8.9;
 
-<<<<<<< HEAD
-=======
 import {IERC20} from "@openzeppelin/contracts/token/ERC20/IERC20.sol";
->>>>>>> b6c3376f
 import {SafeCast} from "@openzeppelin/contracts/utils/math/SafeCast.sol";
 // interfaces
 import {ILendingMarket} from "../../interfaces/ILendingMarket.sol";
@@ -22,11 +19,8 @@
 library LendingMarketOperationLogic {
     using SafeCast for uint256;
     using RoundingUint256 for uint256;
-<<<<<<< HEAD
     using SafeCast for uint256;
-=======
     using RoundingInt256 for int256;
->>>>>>> b6c3376f
 
     function initializeCurrencySetting(
         bytes32 _ccy,
