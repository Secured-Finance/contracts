// SPDX-License-Identifier: MIT
pragma solidity ^0.7.0;

import "@chainlink/contracts/src/v0.7/ChainlinkClient.sol";
import "@openzeppelin/contracts/access/Ownable.sol";

/**
 * @title ChainlinkSettlementAdaptor is managing requests to Chainlink for a settlement process.
 */
contract ChainlinkSettlementAdaptor is ChainlinkClient, Ownable {
    using Chainlink for Chainlink.Request;

    struct FulfillData {
        string from;
        string to;
        uint256 value;
        uint256 timestamp;
    }
    mapping(bytes32 => FulfillData) public results; // TODO: remove tmp data
    bytes32 public jobId;
    uint256 public requestFee;

    /**
     * @dev Contract constructor function.
     * @param _oracle The address of the oracle contract
     * @param _jobId The job id on the Cahinlink node
     * @param _requestFee The amount of LINK sent for the request
     * @param _link The address of the LINK token contract
     *
     * @notice `_link` is provided for development usage
     */
    constructor(
        address _oracle,
        bytes32 _jobId,
        uint256 _requestFee,
        address _link
    ) public Ownable() {
        setChainlinkOracle(_oracle);
        jobId = _jobId;

        requestFee = _requestFee;

        if (_link == address(0)) {
            setPublicChainlinkToken();
        } else {
            setChainlinkToken(_link);
        }
    }

    /**
     * @dev Gets contract address of the LINK token that is set at constructor
     *
     * @return address The address of the LINK token
     */
    function getChainlinkToken() public view returns (address) {
        return chainlinkTokenAddress();
    }

    /**
     * @dev Gets contract address of the oracle that is set at constructor
     *
     * @return address The address of the oracle contract
     */
    function getChainlinkOracle() public view returns (address) {
        return chainlinkOracleAddress();
    }

    /**
     * @dev Updates the stored oracle address
     * @param _oracle The address of the oracle contract
     */
    function updateChainlinkOracle(address _oracle) public onlyOwner {
        setChainlinkOracle(_oracle);
    }

    /**
     * @dev Updates the stored job id
<<<<<<< HEAD
     * @param _jobId Chainlink job identifier
=======
     * @param _jobId The job id on the Cahinlink node
>>>>>>> b1167fd2
     */
    function updateJobId(bytes32 _jobId) public onlyOwner {
        jobId = _jobId;
    }

    /**
     * @dev Updates the stored amount of LINK to send for the request
<<<<<<< HEAD
     * @param _requestFee Oracle request fee in LINK tokens
=======
     * @param _requestFee The amount of LINK sent for the request
>>>>>>> b1167fd2
     */
    function updateRequestFee(uint256 _requestFee) public onlyOwner {
        requestFee = _requestFee;
    }

    /**
     * @dev Triggers to request the data from Chainlink External Adaptor.
     * This function specify a callback function name
     * @param _txHash The hash that is specify the data to get
     */
    // TODO: replace modifier for other contracts to call
    function createRequest(string memory _txHash)
        public
        onlyOwner
        returns (bytes32 requestId)
    {
        Chainlink.Request memory req = buildChainlinkRequest(
            jobId,
            address(this),
            this.fulfill.selector
        );
        req.add("txHash", _txHash);
        requestId = sendChainlinkRequest(req, requestFee);
    }

    /**
     * @dev Triggers to cancell a request if it has not been fulfilled
     * @param _requestId The id to specify a request
     * @param _callbackFunctionId The callback function specified for the request
     * @param _expiration The time of the expiration for the request
     */
    function cancelRequest(
        bytes32 _requestId,
        bytes4 _callbackFunctionId,
        uint256 _expiration
    ) public onlyOwner {
        cancelChainlinkRequest(
            _requestId,
            requestFee,
            _callbackFunctionId,
            _expiration
        );
    }

    /**
     * @dev Triggers to receive the data from a job that is specified by `createRequestTo` function.
     * This function name is specified when `buildChainlinkRequest` is called
     * @param _requestId The id to specify a request
     * @param _from The from address of the data received
     * @param _to The to address of the data received
     * @param _value The value of the data received
     * @param _timestamp The timestamp of the data received
     */
    function fulfill(
        bytes32 _requestId,
        string calldata _from,
        string calldata _to,
        uint256 _value,
        uint256 _timestamp
    ) public recordChainlinkFulfillment(_requestId) {
        results[_requestId] = FulfillData({
            from: _from,
            to: _to,
            value: _value,
            timestamp: _timestamp
        });
        // TODO: verify payment here
    }

    /**
     * @dev Triggers to withdraw LINK Token.
     * LINK token is needed to hold by this contract to use the Chainlink
     */
    function withdrawLink() public onlyOwner {
        LinkTokenInterface link = LinkTokenInterface(chainlinkTokenAddress());
        require(
            link.transfer(msg.sender, link.balanceOf(address(this))),
            "Unable to transfer"
        );
    }
}<|MERGE_RESOLUTION|>--- conflicted
+++ resolved
@@ -75,11 +75,7 @@
 
     /**
      * @dev Updates the stored job id
-<<<<<<< HEAD
-     * @param _jobId Chainlink job identifier
-=======
      * @param _jobId The job id on the Cahinlink node
->>>>>>> b1167fd2
      */
     function updateJobId(bytes32 _jobId) public onlyOwner {
         jobId = _jobId;
@@ -87,11 +83,7 @@
 
     /**
      * @dev Updates the stored amount of LINK to send for the request
-<<<<<<< HEAD
-     * @param _requestFee Oracle request fee in LINK tokens
-=======
      * @param _requestFee The amount of LINK sent for the request
->>>>>>> b1167fd2
      */
     function updateRequestFee(uint256 _requestFee) public onlyOwner {
         requestFee = _requestFee;
