# Secured Finance Protocol

The [Secured Finance](https://secured-finance.com/) protocol is institutional-grade peer-to-peer derivatives exchange with automatic collateral management and built-in mark-to-market mechanisms. The protocol is designed to replicate [40-years](<https://en.wikipedia.org/wiki/Swap_(finance)#History>) of knowledge of an industry-standard that manages [558 trillion dollars of OTC (i.e., peer-to-peer) interest-rate derivative transactions](https://stats.bis.org/statx/srs/table/d5.1) and made the interbank market system open to the public. The range of products on Secured Finance markets starts with loans, interest rate swaps, and expands to other types of interest-rate products.

**Disclaimer:** Secured Finance is not an intermediary service provider, nor a custodian; it is a decentralized protocol developer. Since this is a peer-to-peer platform, the ownership of funds and private keys remain on users; therefore, financial activity and decision making such as funds transfer, sending confirmations are to be made solely by users.

This repository contains the core smart contracts of the Secured Finance Protocol, as well as a testing environment to set up a protocol localy.

## Quick Start

1. Use established node version by running `nvm use`
2. Install repository dependencies by running `npm install`
3. Run `npm run compile` to compile smart contracts
4. Execute `npm run test` to run the tests.

## Smart Contracts

Contracts written in Solidity are stored in `./contracts` directory.

## Environment variables

Please refer to `.env.sample` and create `.env` to provide secret info such as private keys, Infura ID.
Private keys are used in order to deploy smart contracts on one of the Ethereum networks.

## Compile

To compile smart contracts, type `npm run compile`. Use `npm run compile:force` command to recompile everyting if needed.

The compiled output is a json file called Artifacts and saved in `./build/contracts` directory per contract basis.
ABI and bytecode associated with the smart contract will be saved in the json file.

## Deployment

In order to deploy the protocol please execute `npm run deploy <NETWORK>` command and replace with the network you want to deploy the protocol.

For example `npm run deploy hardhat` will deploy the protocol on the local hardhat version of the ethereum blockchain.

After the successful deployment you'll be able to find the deployment result in the deployments folder.

In case you want to reset and redeploy again, you can use the command `npm run deploy:force <NETWORK>`.

## Testing

### Hardhat EVM testing

1. Run `npm run test` to run all tests from `./test` directory in a local hardhat javascript EVM.

### On-chain ganache testing

1. Run `npx hardhat node` or `npm run ganache` to start a local blockchain node
2. Execute `npx hardhat test --network localhost` to run tests on a local blockchain node

<<<<<<< HEAD
### E2E testing
=======
1. `truffle develop` to prepare for local network
2. `truffle exec scripts/swap.js` to run swap.js to see swap senario works
>>>>>>> 90aa44a7

In order to run the specified script, execute `npx hardhat --network <NETWORK> test "<SCRIPT PATH>"`.

For example `npx hardhat --network development test "scripts/loan-e2e.js"` will execute the `loan-e2e` script on the develop environment.<|MERGE_RESOLUTION|>--- conflicted
+++ resolved
@@ -50,13 +50,6 @@
 1. Run `npx hardhat node` or `npm run ganache` to start a local blockchain node
 2. Execute `npx hardhat test --network localhost` to run tests on a local blockchain node
 
-<<<<<<< HEAD
-### E2E testing
-=======
-1. `truffle develop` to prepare for local network
-2. `truffle exec scripts/swap.js` to run swap.js to see swap senario works
->>>>>>> 90aa44a7
-
 In order to run the specified script, execute `npx hardhat --network <NETWORK> test "<SCRIPT PATH>"`.
 
 For example `npx hardhat --network development test "scripts/loan-e2e.js"` will execute the `loan-e2e` script on the develop environment.